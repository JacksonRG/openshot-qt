--- conflicted
+++ resolved
@@ -115,11 +115,7 @@
     - $PREV_GIT_LABEL=(git describe --tags --abbrev=0)
     - git log "$PREV_GIT_LABEL..HEAD" --oneline --pretty=format:"%C(auto,yellow)%h%C(auto,magenta)% %C(auto,blue)%>(12,trunc)%ad %C(auto,green)%<(25,trunc)%aN%C(auto,reset)%s%C(auto,red)% gD% D" --date=short > "build/install-x86/share/$CI_PROJECT_NAME.log"
     - python3 freeze.py build
-<<<<<<< HEAD
     - editbin /LARGEADDRESSAWARE "$CI_PROJECT_DIR\build\exe.mingw-3.6\openshot-qt.exe"
-=======
-    - editbin /LARGEADDRESSAWARE "$CI_PROJECT_DIR\build\exe.mingw-3.7\launch.exe"
->>>>>>> 7f81057a
     - python3 installer/build-server.py "$SLACK_TOKEN" "$S3_ACCESS_KEY" "$S3_SECRET_KEY" "$WINDOWS_KEY" "$WINDOWS_PASSWORD" "$GITHUB_USER" "$GITHUB_PASS" "True" "$CI_COMMIT_REF_NAME"
   when: always
   except:
