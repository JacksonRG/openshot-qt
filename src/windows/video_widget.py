"""
 @file
 @brief This file contains the video preview QWidget (based on a QLabel) and transform controls.
 @author Jonathan Thomas <jonathan@openshot.org>

 @section LICENSE

 Copyright (c) 2008-2018 OpenShot Studios, LLC
 (http://www.openshotstudios.com). This file is part of
 OpenShot Video Editor (http://www.openshot.org), an open-source project
 dedicated to delivering high quality video editing and animation solutions
 to the world.

 OpenShot Video Editor is free software: you can redistribute it and/or modify
 it under the terms of the GNU General Public License as published by
 the Free Software Foundation, either version 3 of the License, or
 (at your option) any later version.

 OpenShot Video Editor is distributed in the hope that it will be useful,
 but WITHOUT ANY WARRANTY; without even the implied warranty of
 MERCHANTABILITY or FITNESS FOR A PARTICULAR PURPOSE.  See the
 GNU General Public License for more details.

 You should have received a copy of the GNU General Public License
 along with OpenShot Library.  If not, see <http://www.gnu.org/licenses/>.
 """

from PyQt5.QtCore import (
    Qt, QCoreApplication, QPointF, QPoint, QRect, QRectF, QSize, QMutex, QTimer
)
from PyQt5.QtGui import (
    QTransform, QPainter, QPixmap, QColor, QPen, QBrush, QCursor, QImage, QRegion
)
from PyQt5.QtWidgets import QSizePolicy, QWidget, QPushButton

import openshot  # Python module for libopenshot (required video editing module installed separately)

from classes import updates
from classes import openshot_rc  # noqa
from classes.logger import log
from classes.app import get_app
from classes.query import Clip, Effect

import json


class VideoWidget(QWidget, updates.UpdateInterface):
    """ A QWidget used on the video display widget """

    # This method is invoked by the UpdateManager each time a change happens (i.e UpdateInterface)
    def changed(self, action):
        # Handle change
        display_ratio_changed = False
        pixel_ratio_changed = False
        if (action.key and action.key[0] in [
                "display_ratio", "pixel_ratio"
                ] or action.type in ["load"]):
            # Update display ratio (if found)
            if action.type == "load" and action.values.get("display_ratio"):
                display_ratio_changed = True
                self.aspect_ratio = openshot.Fraction(
                    action.values.get("display_ratio", {}).get("num", 16),
                    action.values.get("display_ratio", {}).get("den", 9))
                log.info(
                    "Load: Set video widget display aspect ratio to: %s",
                    self.aspect_ratio.ToFloat())
            elif action.key and action.key[0] == "display_ratio":
                display_ratio_changed = True
                self.aspect_ratio = openshot.Fraction(
                    action.values.get("num", 16),
                    action.values.get("den", 9))
                log.info(
                    "Update: Set video widget display aspect ratio to: %s",
                    self.aspect_ratio.ToFloat())

            # Update pixel ratio (if found)
            if action.type == "load" and action.values.get("pixel_ratio"):
                pixel_ratio_changed = True
                self.pixel_ratio = openshot.Fraction(
                    action.values.get("pixel_ratio").get("num", 16),
                    action.values.get("pixel_ratio").get("den", 9))
                log.info(
                    "Set video widget pixel aspect ratio to: %s",
                    self.pixel_ratio.ToFloat())
            elif action.key and action.key[0] == "pixel_ratio":
                pixel_ratio_changed = True
                self.pixel_ratio = openshot.Fraction(
                    action.values.get("num", 16),
                    action.values.get("den", 9))
                log.info(
                    "Update: Set video widget pixel aspect ratio to: %s",
                    self.pixel_ratio.ToFloat())

            # Update max size (to size of video preview viewport)
            if display_ratio_changed or pixel_ratio_changed:
                timeline = get_app().window.timeline_sync.timeline
                timeline.SetMaxSize(
                    round(self.width() * self.pixel_ratio.ToFloat()),
                    round(self.height() * self.pixel_ratio.ToFloat())
                    )


    def drawTransformHandler(self, painter, sx, sy, source_width, source_height, origin_x, origin_y,
     x1=None, y1=None, x2=None, y2=None, rotation = None):
        # Draw transform corners and center origin circle
        # Corner size
        cs = 14.0
        os = 12.0

        # Rotate the transform handler
        if rotation:
            bbox_center_x = (((x1*source_width + x2*source_width) / 2.0) ) - ( (os/2) /sx)
            bbox_center_y = (((y1*source_height + y2*source_height) / 2.0) ) - ( (os/2) /sy)
            painter.translate(bbox_center_x, bbox_center_y)
            painter.rotate(rotation)
            painter.translate(-bbox_center_x, -bbox_center_y)
            
        if(x1 and y1 and x2 and y2):
            # Calculate bounds of clip
            self.clipBounds = QRectF(QPointF(x1*source_width, y1*source_height), QPointF(x2*source_width, y2*source_height))    
            # Calculate 4 corners coordinates
            self.topLeftHandle = QRectF(x1*source_width -(cs/sx/2.0), y1*source_height-(cs/sy/2.0), cs/sx, cs/sy)
            self.topRightHandle = QRectF(x2*source_width-(cs/sx/2.0), y1*source_height-(cs/sy/2.0), cs/sx, cs/sy)
            self.bottomLeftHandle = QRectF(x1*source_width -(cs/sx/2.0), y2*source_height-(cs/sy/2.0), cs/sx, cs/sy)
            self.bottomRightHandle = QRectF(x2*source_width-(cs/sx/2.0), y2*source_height-(cs/sy/2.0), cs/sx, cs/sy)
        else:
            # Calculate bounds of clip
            self.clipBounds = QRectF(QPointF(0.0, 0.0), QPointF(source_width, source_height))
            # Calculate 4 corners coordinates
            self.topLeftHandle = QRectF(-cs/sx/2.0, -cs/sy/2.0, cs/sx, cs/sy)
            self.topRightHandle = QRectF(source_width - (cs/sx) + cs/sx/2.0, -cs/sy/2.0, cs/sx, cs/sy)
            self.bottomLeftHandle = QRectF(-cs/sx/2.0, source_height - (cs/sy) + cs/sy/2.0, cs/sx, cs/sy)
            self.bottomRightHandle = QRectF(source_width - (cs/sx) + cs/sx/2.0, source_height - (cs/sy) + cs/sy/2.0, cs/sx, cs/sy)

        # Draw 4 corners
        pen = QPen(QBrush(QColor("#53a0ed")), 1.5)
        pen.setCosmetic(True)
        painter.setPen(pen)
        painter.drawRect(self.topLeftHandle)
        painter.drawRect(self.topRightHandle)
        painter.drawRect(self.bottomLeftHandle)
        painter.drawRect(self.bottomRightHandle)

        if(x1 and y1 and x2 and y2):
            # Calculate 4 side coordinates
            self.topHandle = QRectF(((x1*source_width+x2*source_width) / 2.0) - (cs/sx/2.0), (y1*source_height)-cs/sy/2.0, cs/sx, cs/sy)
            self.bottomHandle = QRectF(((x1*source_width+x2*source_width) / 2.0) - (cs/sx/2.0), (y2*source_height)-( cs/sy/2.0), cs/sx, cs/sy)
            self.leftHandle = QRectF((x1*source_width)-(cs/sx/2.0), ((y1*source_height+y2*source_height) / 2.0) - (cs/sy/2.0), cs/sx, cs/sy)
            self.rightHandle = QRectF((x2*source_width) - (cs/sx) + cs/sx/2.0, ((y1*source_height+y2*source_height) / 2.0) - (cs/sy/2.0), cs/sx, cs/sy)

        else:
            # Calculate 4 side coordinates
            self.topHandle = QRectF((source_width / 2.0) - (cs/sx/2.0), -cs/sy/2.0, cs/sx, cs/sy)
            self.bottomHandle = QRectF((source_width / 2.0) - (cs/sx/2.0), source_height - (cs/sy) + cs/sy/2.0, cs/sx, cs/sy)
            self.leftHandle = QRectF(-cs/sx/2.0, (source_height / 2.0) - (cs/sy/2.0), cs/sx, cs/sy)
            self.rightHandle = QRectF(source_width - (cs/sx) + cs/sx/2.0, (source_height / 2.0) - (cs/sy/2.0), cs/sx, cs/sy)

        # Calculate shear handles
        self.topShearHandle = QRectF(self.topLeftHandle.x(), self.topLeftHandle.y(), self.clipBounds.width(), self.topLeftHandle.height())
        self.leftShearHandle = QRectF(self.topLeftHandle.x(), self.topLeftHandle.y(), self.topLeftHandle.width(), self.clipBounds.height())
        self.rightShearHandle = QRectF(self.topRightHandle.x(), self.topRightHandle.y(), self.topRightHandle.width(), self.clipBounds.height())
        self.bottomShearHandle = QRectF(self.bottomLeftHandle.x(), self.bottomLeftHandle.y(), self.clipBounds.width(), self.topLeftHandle.height())

        # Draw 4 sides (centered)
        painter.drawRect(self.topHandle)
        painter.drawRect(self.bottomHandle)
        painter.drawRect(self.leftHandle)
        painter.drawRect(self.rightHandle)
        painter.drawRect(self.clipBounds)

        # Calculate center coordinate
        if(x1 and y1 and x2 and y2):
            cs = 5.0
            os = 7.0
            self.centerHandle = QRectF( (((x1*source_width+x2*source_width) / 2.0) ) - (os/sx), (((y1*source_height+y2*source_height) / 2.0) ) - (os/sy), os/sx*2.0, os/sy*2.0)
        else:
            self.centerHandle = QRectF((source_width * origin_x) - (os/sx), (source_height * origin_y) - (os/sy), os/sx*2.0, os/sy*2.0)

        # Draw origin
        painter.drawEllipse(self.centerHandle)
        painter.drawLine(self.centerHandle.x() + (self.centerHandle.width()/2.0), self.centerHandle.y() + (self.centerHandle.height()/2.0) - self.centerHandle.height(),
                            self.centerHandle.x() + (self.centerHandle.width()/2.0), self.centerHandle.y() + (self.centerHandle.height()/2.0) + self.centerHandle.height())
        painter.drawLine(self.centerHandle.x() + (self.centerHandle.width()/2.0) - self.centerHandle.width(), self.centerHandle.y() + (self.centerHandle.height()/2.0),
                            self.centerHandle.x() + (self.centerHandle.width()/2.0) + self.centerHandle.width(), self.centerHandle.y() + (self.centerHandle.height()/2.0))

        # Remove transform
        painter.resetTransform()

    def paintEvent(self, event, *args):
        """ Custom paint event """
        event.accept()
        self.mutex.lock()

        # Paint custom frame image on QWidget
        painter = QPainter(self)
        painter.setRenderHints(QPainter.Antialiasing | QPainter.SmoothPixmapTransform | QPainter.TextAntialiasing, True)

        # Fill the whole widget with the solid color
        painter.fillRect(event.rect(), QColor("#191919"))

        # Find centered viewport
        viewport_rect = self.centeredViewport(self.width(), self.height())

        if self.current_image:
            # DRAW FRAME
            # Calculate new frame image size, maintaining aspect ratio
            pixSize = self.current_image.size()
            pixSize.scale(event.rect().width(), event.rect().height(), Qt.KeepAspectRatio)

            # Scale image
            scaledPix = self.current_image.scaled(pixSize, Qt.KeepAspectRatio, Qt.SmoothTransformation)

            # Calculate center of QWidget and Draw image
            painter.drawImage(viewport_rect, scaledPix)

        if self.transforming_clip:
            # Draw transform handles on top of video preview
            # Get framerate
            fps = get_app().project.get("fps")
            fps_float = float(fps["num"]) / float(fps["den"])

            # Determine frame # of clip
            start_of_clip = round(float(self.transforming_clip.data["start"]) * fps_float)
            position_of_clip = (float(self.transforming_clip.data["position"]) * fps_float) + 1
            playhead_position = float(get_app().window.preview_thread.current_frame)
            clip_frame_number = round(playhead_position - position_of_clip) + start_of_clip + 1

            # Get properties of clip at current frame
            raw_properties = json.loads(self.transforming_clip_object.PropertiesJSON(clip_frame_number))

            # Get size of current video player
            player_width = viewport_rect.width()
            player_height = viewport_rect.height()

            # Determine original size of clip's reader
            source_width = self.transforming_clip.data['reader']['width']
            source_height = self.transforming_clip.data['reader']['height']
            source_size = QSize(source_width, source_height)

            # Determine scale of clip
            scale = self.transforming_clip.data['scale']

            # Set scale as STRETCH if the clip is attached to an object
            if (raw_properties.get('parentObjectId').get('memo') != 'None' and len(raw_properties.get('parentObjectId').get('memo')) > 0 ):
                scale = openshot.SCALE_STRETCH

            if scale == openshot.SCALE_FIT:
                source_size.scale(player_width, player_height, Qt.KeepAspectRatio)

            elif scale == openshot.SCALE_STRETCH:
                source_size.scale(player_width, player_height, Qt.IgnoreAspectRatio)

            elif scale == openshot.SCALE_CROP:
                width_size = QSize(player_width, round(player_width / (float(source_width) / float(source_height))))
                height_size = QSize(round(player_height / (float(source_height) / float(source_width))), player_height)
                if width_size.width() >= player_width and width_size.height() >= player_height:
                    source_size.scale(width_size.width(), width_size.height(), Qt.KeepAspectRatio)
                else:
                    source_size.scale(height_size.width(), height_size.height(), Qt.KeepAspectRatio)

            # Get new source width / height (after scaling mode applied)
            source_width = source_size.width()
            source_height = source_size.height()

            # Init X/Y
            x = viewport_rect.x()
            y = viewport_rect.y()

            # Get scaled source image size (scale_x, scale_y)
            sx = max(float(raw_properties.get('scale_x').get('value')), 0.001)
            sy = max(float(raw_properties.get('scale_y').get('value')), 0.001)
            scaled_source_width = source_width * sx
            scaled_source_height = source_height * sy

            # Determine gravity of clip
            gravity = self.transforming_clip.data['gravity']
            if gravity == openshot.GRAVITY_TOP_LEFT:
                pass
            elif gravity == openshot.GRAVITY_TOP:
                x += (player_width - scaled_source_width) / 2.0  # center
            elif gravity == openshot.GRAVITY_TOP_RIGHT:
                x += player_width - scaled_source_width  # right
            elif gravity == openshot.GRAVITY_LEFT:
                y += (player_height - scaled_source_height) / 2.0  # center
            elif gravity == openshot.GRAVITY_CENTER:
                x += (player_width - scaled_source_width) / 2.0  # center
                y += (player_height - scaled_source_height) / 2.0  # center
            elif gravity == openshot.GRAVITY_RIGHT:
                x += player_width - scaled_source_width  # right
                y += (player_height - scaled_source_height) / 2.0  # center
            elif gravity == openshot.GRAVITY_BOTTOM_LEFT:
                y += (player_height - scaled_source_height)  # bottom
            elif gravity == openshot.GRAVITY_BOTTOM:
                x += (player_width - scaled_source_width) / 2.0  # center
                y += (player_height - scaled_source_height)  # bottom
            elif gravity == openshot.GRAVITY_BOTTOM_RIGHT:
                x += player_width - scaled_source_width  # right
                y += (player_height - scaled_source_height)  # bottom

            # Track gravity starting coordinate
            self.gravity_point = QPointF(x, y)

            # Adjust x,y for location
            x_offset = raw_properties.get('location_x').get('value')
            y_offset = raw_properties.get('location_y').get('value')
            x += (player_width * x_offset)
            y += (player_height * y_offset)

            self.transform = QTransform()

            # Apply translate/move
            if x or y:
                self.transform.translate(x, y)

            # Apply rotation
            rotation = raw_properties.get('rotation').get('value')
            shear_x = raw_properties.get('shear_x').get('value')
            shear_y = raw_properties.get('shear_y').get('value')
            origin_x = raw_properties.get('origin_x').get('value')
            origin_y = raw_properties.get('origin_y').get('value')
            origin_x_value = scaled_source_width * origin_x
            origin_y_value = scaled_source_height * origin_y
            self.originHandle = QPointF(x + origin_x_value, y + origin_y_value)
            if rotation or shear_x or shear_y:
                self.transform.translate(origin_x_value, origin_y_value)
                self.transform.rotate(rotation)
                self.transform.shear(shear_x, shear_y)
                self.transform.translate(-origin_x_value, -origin_y_value)

            # Apply scale
            if sx or sy:
                self.transform.scale(sx, sy)

            # Apply transform
            painter.setTransform(self.transform)

<<<<<<< HEAD
            if self.transforming_effect:
                # Check if the effect has a tracked object
                if self.transforming_effect_object.info.has_tracked_object:
                    # Get properties of clip at current frame
                    raw_properties_effect = json.loads(self.transforming_effect_object.PropertiesJSON(clip_frame_number))
                    # Check if the tracked object is visible in this frame
                    if raw_properties_effect['visible']['value'] == 1:
                        # Get the selected bounding box values
                        rotation = raw_properties_effect['rotation']['value']
                        x1 = raw_properties_effect['x1']['value']
                        y1 = raw_properties_effect['y1']['value']
                        x2 = raw_properties_effect['x2']['value']
                        y2 = raw_properties_effect['y2']['value']
                        self.drawTransformHandler(painter, sx, sy, source_width, source_height, origin_x, origin_y,
                            x1, y1, x2, y2, rotation)
            else:
                self.drawTransformHandler(painter, sx, sy, source_width, source_height, origin_x, origin_y)
=======
            # Draw transform corners and center origin circle
            # Corner size
            cs = 14.0
            os = 12.0

            # Calculate bounds of clip
            self.clipBounds = QRectF(QPointF(0.0, 0.0), QPointF(source_width, source_height))

            # Calculate 4 corners coordinates
            self.topLeftHandle = QRectF(
                -cs/sx/2.0,
                -cs/sy/2.0,
                cs/sx, cs/sy)
            self.topRightHandle = QRectF(
                source_width - (cs/sx) + cs/sx/2.0,
                -cs/sy/2.0,
                cs/sx, cs/sy)
            self.bottomLeftHandle = QRectF(
                -cs/sx/2.0,
                source_height - (cs/sy) + cs/sy/2.0,
                cs/sx, cs/sy)
            self.bottomRightHandle = QRectF(
                source_width - (cs/sx) + cs/sx/2.0,
                source_height - (cs/sy) + cs/sy/2.0,
                cs/sx, cs/sy)

            # Draw 4 corners
            pen = QPen(QBrush(QColor("#53a0ed")), 1.5)
            pen.setCosmetic(True)
            painter.setPen(pen)
            painter.drawRect(self.topLeftHandle)
            painter.drawRect(self.topRightHandle)
            painter.drawRect(self.bottomLeftHandle)
            painter.drawRect(self.bottomRightHandle)

            # Calculate 4 side coordinates
            self.topHandle = QRectF(
                (source_width / 2.0) - (cs/sx/2.0),
                -cs/sy/2.0,
                cs/sx, cs/sy)
            self.bottomHandle = QRectF(
                (source_width / 2.0) - (cs/sx/2.0),
                source_height - (cs/sy) + cs/sy/2.0,
                cs/sx, cs/sy)
            self.leftHandle = QRectF(
                -cs/sx/2.0,
                (source_height / 2.0) - (cs/sy/2.0),
                cs/sx, cs/sy)
            self.rightHandle = QRectF(
                source_width - (cs/sx) + cs/sx/2.0,
                (source_height / 2.0) - (cs/sy/2.0),
                cs/sx, cs/sy)

            # Calculate shear handles
            self.topShearHandle = QRectF(
                self.topLeftHandle.x(), self.topLeftHandle.y(),
                self.clipBounds.width(), self.topLeftHandle.height()
                )
            self.leftShearHandle = QRectF(
                self.topLeftHandle.x(), self.topLeftHandle.y(),
                self.topLeftHandle.width(), self.clipBounds.height()
                )
            self.rightShearHandle = QRectF(
                self.topRightHandle.x(), self.topRightHandle.y(),
                self.topRightHandle.width(), self.clipBounds.height()
                )
            self.bottomShearHandle = QRectF(
                self.bottomLeftHandle.x(), self.bottomLeftHandle.y(),
                self.clipBounds.width(), self.topLeftHandle.height()
                )

            # Draw 4 sides (centered)
            painter.drawRect(self.topHandle)
            painter.drawRect(self.bottomHandle)
            painter.drawRect(self.leftHandle)
            painter.drawRect(self.rightHandle)
            painter.drawRect(self.clipBounds)

            # Calculate center coordinate
            self.centerHandle = QRectF(
                (source_width * origin_x) - (os/sx),
                (source_height * origin_y) - (os/sy),
                os/sx*2.0, os/sy*2.0)

            # Draw origin
            painter.drawEllipse(self.centerHandle)
            painter.drawLine(
                self.centerHandle.x() + (self.centerHandle.width()/2.0),
                self.centerHandle.y() + (self.centerHandle.height()/2.0) - self.centerHandle.height(),
                self.centerHandle.x() + (self.centerHandle.width()/2.0),
                self.centerHandle.y() + (self.centerHandle.height()/2.0) + self.centerHandle.height()
                )
            painter.drawLine(
                self.centerHandle.x() + (self.centerHandle.width()/2.0) - self.centerHandle.width(),
                self.centerHandle.y() + (self.centerHandle.height()/2.0),
                self.centerHandle.x() + (self.centerHandle.width()/2.0) + self.centerHandle.width(),
                self.centerHandle.y() + (self.centerHandle.height()/2.0)
                )

            # Remove transform
            painter.resetTransform()
>>>>>>> 146189dc

        if self.region_enabled:
            # Paint region selector onto video preview
            self.region_transform = QTransform()

            # Init X/Y
            x = viewport_rect.x()
            y = viewport_rect.y()

            # Apply translate/move
            if x or y:
                self.region_transform.translate(x, y)

            # Apply scale (if any)
            if self.zoom:
                self.region_transform.scale(self.zoom, self.zoom)

            # Apply transform
            self.region_transform_inverted = self.region_transform.inverted()[0]
            painter.setTransform(self.region_transform)

            # Draw transform corners and center origin circle
            # Corner size
            cs = 14.0

            if self.regionTopLeftHandle and self.regionBottomRightHandle:
                # Draw 2 corners and bounding box
                pen = QPen(QBrush(QColor("#53a0ed")), 1.5)
                pen.setCosmetic(True)
                painter.setPen(pen)
                painter.drawRect(self.regionTopLeftHandle.x() - (cs/2.0/self.zoom), self.regionTopLeftHandle.y() - (cs/2.0/self.zoom), self.regionTopLeftHandle.width() / self.zoom, self.regionTopLeftHandle.height() / self.zoom)
                painter.drawRect(self.regionBottomRightHandle.x() - (cs/2.0/self.zoom), self.regionBottomRightHandle.y() - (cs/2.0/self.zoom), self.regionBottomRightHandle.width() / self.zoom, self.regionBottomRightHandle.height() / self.zoom)
                region_rect = QRectF(self.regionTopLeftHandle.x(), self.regionTopLeftHandle.y(),
                                        self.regionBottomRightHandle.x() - self.regionTopLeftHandle.x(),
                                        self.regionBottomRightHandle.y() - self.regionTopLeftHandle.y())
                painter.drawRect(region_rect)

            # Remove transform
            painter.resetTransform()

        # End painter
        painter.end()

        self.mutex.unlock()

    def centeredViewport(self, width, height):
        """ Calculate size of viewport to maintain apsect ratio """

        # Calculate padding
        top_padding = (height - (height * self.zoom)) / 2.0
        left_padding = (width - (width * self.zoom)) / 2.0

        # Adjust parameters to zoom
        width = width * self.zoom
        height = height * self.zoom

        # Calculate which direction to scale (for perfect centering)
        aspectRatio = self.aspect_ratio.ToFloat() * self.pixel_ratio.ToFloat()
        heightFromWidth = width / aspectRatio
        widthFromHeight = height * aspectRatio

        if heightFromWidth <= height:
            return QRect(left_padding, ((height - heightFromWidth) / 2) + top_padding, width, heightFromWidth)
        else:
            return QRect(((width - widthFromHeight) / 2.0) + left_padding, top_padding, widthFromHeight, height)

    def present(self, image, *args):
        """ Present the current frame """

        # Get frame's QImage from libopenshot
        self.current_image = image

        # Force repaint on this widget
        self.repaint()

    def connectSignals(self, renderer):
        """ Connect signals to renderer """
        renderer.present.connect(self.present)

    def mousePressEvent(self, event):
        """Capture mouse press event on video preview window"""
        event.accept()
        self.mouse_pressed = True
        self.mouse_dragging = False
        self.mouse_position = event.pos()
        self.transform_mode = None

        # Ignore undo/redo history temporarily (to avoid a huge pile of undo/redo history)
        get_app().updates.ignore_history = True

    def mouseReleaseEvent(self, event):
        event.accept()
        """Capture mouse release event on video preview window"""
        self.mouse_pressed = False
        self.mouse_dragging = False
        self.transform_mode = None
        self.region_mode = None

        # Save region image data (as QImage)
        # This can be used other widgets to display the selected region
        if self.region_enabled:
            # Get region coordinates
            region_rect = QRectF(self.regionTopLeftHandle.x(), self.regionTopLeftHandle.y(),
                                 self.regionBottomRightHandle.x() - self.regionTopLeftHandle.x(),
                                 self.regionBottomRightHandle.y() - self.regionTopLeftHandle.y()).normalized()

            # Map region (due to zooming)
            mapped_region_rect = self.region_transform.mapToPolygon(region_rect.toRect()).boundingRect()

            # Render a scaled version of the region (as a QImage)
            # TODO: Grab higher quality pixmap from the QWidget, as this method seems to be 1/2 resolution
            # of the original QWidget video element.
            scale = 3.0

            # Map rect to transform (for scaling video elements)
            mapped_region_rect = QRect(mapped_region_rect.x(), mapped_region_rect.y(), mapped_region_rect.width() * scale, mapped_region_rect.height() * scale)

            # Render QWidget onto scaled QImage
            self.region_qimage = QImage(mapped_region_rect.width(), mapped_region_rect.height(), QImage.Format_RGBA8888)
            region_painter = QPainter(self.region_qimage)
            region_painter.setRenderHints(QPainter.Antialiasing | QPainter.SmoothPixmapTransform | QPainter.TextAntialiasing, True)
            region_painter.scale(scale, scale)
            self.render(region_painter, QPoint(0,0), QRegion(mapped_region_rect, QRegion.Rectangle))
            region_painter.end()

        # Inform UpdateManager to accept updates, and only store our final update
        get_app().updates.ignore_history = False

        # Add final update to undo/redo history
        if self.original_clip_data:
            get_app().updates.apply_last_action_to_history(self.original_clip_data)

        # Clear original data
        self.original_clip_data = None

    def rotateCursor(self, pixmap, rotation, shear_x, shear_y):
        """Rotate cursor based on the current transform"""
        rotated_pixmap = pixmap.transformed(
            QTransform().rotate(rotation).shear(shear_x, shear_y).scale(0.8, 0.8), Qt.SmoothTransformation)
        return QCursor(rotated_pixmap)

    def getTransformMode(self, rotation, shear_x, shear_y, event):
        # Mouse over resize button (and not currently dragging)
        if not self.mouse_dragging and self.resize_button.isVisible() and self.resize_button.rect().contains(event.pos()):
            self.setCursor(Qt.ArrowCursor)
        # Determine if cursor is over a handle
        elif self.transform.mapToPolygon(self.centerHandle.toRect()).containsPoint(event.pos(), Qt.OddEvenFill):
            if not self.transform_mode or self.transform_mode == 'origin':
                self.setCursor(self.rotateCursor(self.cursors.get('hand'), rotation, shear_x, shear_y))
            # Set the transform mode
            if self.mouse_dragging and not self.transform_mode:
                self.transform_mode = 'origin'
        elif self.transform.mapToPolygon(self.topRightHandle.toRect()).containsPoint(event.pos(), Qt.OddEvenFill):
            if not self.transform_mode or self.transform_mode == 'scale_top_right':
                self.setCursor(self.rotateCursor(self.cursors.get('resize_bdiag'), rotation, shear_x, shear_y))
            # Set the transform mode
            if self.mouse_dragging and not self.transform_mode:
                self.transform_mode = 'scale_top_right'
        elif self.transform.mapToPolygon(self.topHandle.toRect()).containsPoint(event.pos(), Qt.OddEvenFill):
            if not self.transform_mode or self.transform_mode == 'scale_top':
                self.setCursor(self.rotateCursor(self.cursors.get('resize_y'), rotation, shear_x, shear_y))
            # Set the transform mode
            if self.mouse_dragging and not self.transform_mode:
                self.transform_mode = 'scale_top'
        elif self.transform.mapToPolygon(self.topLeftHandle.toRect()).containsPoint(event.pos(), Qt.OddEvenFill):
            if not self.transform_mode or self.transform_mode == 'scale_top_left':
                self.setCursor(self.rotateCursor(self.cursors.get('resize_fdiag'), rotation, shear_x, shear_y))
            # Set the transform mode
            if self.mouse_dragging and not self.transform_mode:
                self.transform_mode = 'scale_top_left'
        elif self.transform.mapToPolygon(self.leftHandle.toRect()).containsPoint(event.pos(), Qt.OddEvenFill):
            if not self.transform_mode or self.transform_mode == 'scale_left':
                self.setCursor(self.rotateCursor(self.cursors.get('resize_x'), rotation, shear_x, shear_y))
            # Set the transform mode
            if self.mouse_dragging and not self.transform_mode:
                self.transform_mode = 'scale_left'
        elif self.transform.mapToPolygon(self.rightHandle.toRect()).containsPoint(event.pos(), Qt.OddEvenFill):
            if not self.transform_mode or self.transform_mode == 'scale_right':
                self.setCursor(self.rotateCursor(self.cursors.get('resize_x'), rotation, shear_x, shear_y))
            # Set the transform mode
            if self.mouse_dragging and not self.transform_mode:
                self.transform_mode = 'scale_right'
        elif self.transform.mapToPolygon(self.bottomLeftHandle.toRect()).containsPoint(event.pos(), Qt.OddEvenFill):
            if not self.transform_mode or self.transform_mode == 'scale_bottom_left':
                self.setCursor(self.rotateCursor(self.cursors.get('resize_bdiag'), rotation, shear_x, shear_y))
            # Set the transform mode
            if self.mouse_dragging and not self.transform_mode:
                self.transform_mode = 'scale_bottom_left'
        elif self.transform.mapToPolygon(self.bottomHandle.toRect()).containsPoint(event.pos(), Qt.OddEvenFill):
            if not self.transform_mode or self.transform_mode == 'scale_bottom':
                self.setCursor(self.rotateCursor(self.cursors.get('resize_y'), rotation, shear_x, shear_y))
            # Set the transform mode
            if self.mouse_dragging and not self.transform_mode:
                self.transform_mode = 'scale_bottom'
        elif self.transform.mapToPolygon(self.bottomRightHandle.toRect()).containsPoint(event.pos(), Qt.OddEvenFill):
            if not self.transform_mode or self.transform_mode == 'scale_bottom_right':
                self.setCursor(self.rotateCursor(self.cursors.get('resize_fdiag'), rotation, shear_x, shear_y))
            # Set the transform mode
            if self.mouse_dragging and not self.transform_mode:
                self.transform_mode = 'scale_bottom_right'
        elif self.transform.mapToPolygon(self.topShearHandle.toRect()).containsPoint(event.pos(), Qt.OddEvenFill):
            if not self.transform_mode or self.transform_mode == 'shear_top':
                self.setCursor(self.rotateCursor(self.cursors.get('shear_x'), rotation, shear_x, shear_y))
            # Set the transform mode
            if self.mouse_dragging and not self.transform_mode:
                self.transform_mode = 'shear_top'
        elif self.transform.mapToPolygon(self.leftShearHandle.toRect()).containsPoint(event.pos(), Qt.OddEvenFill):
            if not self.transform_mode or self.transform_mode == 'shear_left':
                self.setCursor(self.rotateCursor(self.cursors.get('shear_y'), rotation, shear_x, shear_y))
            # Set the transform mode
            if self.mouse_dragging and not self.transform_mode:
                self.transform_mode = 'shear_left'
        elif self.transform.mapToPolygon(self.rightShearHandle.toRect()).containsPoint(event.pos(), Qt.OddEvenFill):
            if not self.transform_mode or self.transform_mode == 'shear_right':
                self.setCursor(self.rotateCursor(self.cursors.get('shear_y'), rotation, shear_x, shear_y))
            # Set the transform mode
            if self.mouse_dragging and not self.transform_mode:
                self.transform_mode = 'shear_right'
        elif self.transform.mapToPolygon(self.bottomShearHandle.toRect()).containsPoint(event.pos(), Qt.OddEvenFill):
            if not self.transform_mode or self.transform_mode == 'shear_bottom':
                self.setCursor(self.rotateCursor(self.cursors.get('shear_x'), rotation, shear_x, shear_y))
            # Set the transform mode
            if self.mouse_dragging and not self.transform_mode:
                self.transform_mode = 'shear_bottom'
        elif self.transform.mapToPolygon(self.clipBounds.toRect()).containsPoint(event.pos(), Qt.OddEvenFill):
            if not self.transform_mode or self.transform_mode == 'location':
                self.setCursor(self.rotateCursor(self.cursors.get('move'), rotation, shear_x, shear_y))
            # Set the transform mode
            if self.mouse_dragging and not self.transform_mode:
                self.transform_mode = 'location'
        elif not self.transform.mapToPolygon(self.clipBounds.toRect()).containsPoint(event.pos(), Qt.OddEvenFill):
            if not self.transform_mode or self.transform_mode == 'rotation':
                self.setCursor(self.rotateCursor(self.cursors.get('rotate'), rotation, shear_x, shear_y))
            # Set the transform mode
            if self.mouse_dragging and not self.transform_mode:
                self.transform_mode = 'rotation'
        elif not self.transform_mode:
            # Reset cursor when not over a handle
            self.setCursor(QCursor(Qt.ArrowCursor))

        return True

    def mouseMoveEvent(self, event):
        """Capture mouse events on video preview window """
        self.mutex.lock()
        event.accept()

        if self.mouse_pressed:
            self.mouse_dragging = True

        if self.transforming_clip and (not self.transforming_effect):
            # Modify clip transform properties (x, y, height, width, rotation, shear)
            # Get framerate
            fps = get_app().project.get("fps")
            fps_float = float(fps["num"]) / float(fps["den"])

            # Determine frame # of clip
            start_of_clip_frame = round(float(self.transforming_clip.data["start"]) * fps_float) + 1
            position_of_clip_frame = (float(self.transforming_clip.data["position"]) * fps_float) + 1
            playhead_position_frame = float(get_app().window.preview_thread.current_frame)
            clip_frame_number = round(playhead_position_frame - position_of_clip_frame) + start_of_clip_frame

            # Get properties of clip at current frame
            raw_properties = json.loads(self.transforming_clip_object.PropertiesJSON(clip_frame_number))

            # Get current rotation and skew (used for cursor rotation)
            rotation = raw_properties.get('rotation').get('value')
            shear_x = raw_properties.get('shear_x').get('value')
            shear_y = raw_properties.get('shear_y').get('value')

            # Get the rect where the video is actually drawn (without the black borders, etc...)
            viewport_rect = self.centeredViewport(self.width(), self.height())

            # Make back-up of clip data
            if self.mouse_dragging and not self.transform_mode:
                self.original_clip_data = self.transforming_clip.data

<<<<<<< HEAD
            _ = self.getTransformMode(rotation, shear_x, shear_y, event)
=======
            # Mouse over resize button (and not currently dragging)
            if (
                    not self.mouse_dragging
                    and self.resize_button.isVisible()
                    and self.resize_button.rect().contains(event.pos())
                    ):
                self.setCursor(Qt.ArrowCursor)
            # Determine if cursor is over a handle
            elif self.transform.mapToPolygon(
                    self.centerHandle.toRect()).containsPoint(
                        event.pos(), Qt.OddEvenFill
                        ):
                if not self.transform_mode or self.transform_mode == 'origin':
                    self.setCursor(self.rotateCursor(
                        self.cursors.get('hand'), rotation, shear_x, shear_y))
                # Set the transform mode
                if self.mouse_dragging and not self.transform_mode:
                    self.transform_mode = 'origin'
            elif self.transform.mapToPolygon(
                    self.topRightHandle.toRect()).containsPoint(
                        event.pos(), Qt.OddEvenFill
                        ):
                if not self.transform_mode or self.transform_mode == 'scale_top_right':
                    self.setCursor(self.rotateCursor(
                        self.cursors.get('resize_bdiag'), rotation, shear_x, shear_y))
                # Set the transform mode
                if self.mouse_dragging and not self.transform_mode:
                    self.transform_mode = 'scale_top_right'
            elif (self.transform.mapToPolygon(self.topHandle.toRect())
                  .containsPoint(event.pos(), Qt.OddEvenFill)
                  ):
                if not self.transform_mode or self.transform_mode == 'scale_top':
                    self.setCursor(self.rotateCursor(
                        self.cursors.get('resize_y'), rotation, shear_x, shear_y))
                # Set the transform mode
                if self.mouse_dragging and not self.transform_mode:
                    self.transform_mode = 'scale_top'
            elif self.transform.mapToPolygon(self.topLeftHandle.toRect()).containsPoint(event.pos(), Qt.OddEvenFill):
                if not self.transform_mode or self.transform_mode == 'scale_top_left':
                    self.setCursor(self.rotateCursor(self.cursors.get('resize_fdiag'), rotation, shear_x, shear_y))
                # Set the transform mode
                if self.mouse_dragging and not self.transform_mode:
                    self.transform_mode = 'scale_top_left'
            elif self.transform.mapToPolygon(self.leftHandle.toRect()).containsPoint(event.pos(), Qt.OddEvenFill):
                if not self.transform_mode or self.transform_mode == 'scale_left':
                    self.setCursor(self.rotateCursor(self.cursors.get('resize_x'), rotation, shear_x, shear_y))
                # Set the transform mode
                if self.mouse_dragging and not self.transform_mode:
                    self.transform_mode = 'scale_left'
            elif self.transform.mapToPolygon(self.rightHandle.toRect()).containsPoint(event.pos(), Qt.OddEvenFill):
                if not self.transform_mode or self.transform_mode == 'scale_right':
                    self.setCursor(self.rotateCursor(self.cursors.get('resize_x'), rotation, shear_x, shear_y))
                # Set the transform mode
                if self.mouse_dragging and not self.transform_mode:
                    self.transform_mode = 'scale_right'
            elif self.transform.mapToPolygon(self.bottomLeftHandle.toRect()).containsPoint(event.pos(), Qt.OddEvenFill):
                if not self.transform_mode or self.transform_mode == 'scale_bottom_left':
                    self.setCursor(self.rotateCursor(self.cursors.get('resize_bdiag'), rotation, shear_x, shear_y))
                # Set the transform mode
                if self.mouse_dragging and not self.transform_mode:
                    self.transform_mode = 'scale_bottom_left'
            elif self.transform.mapToPolygon(self.bottomHandle.toRect()).containsPoint(event.pos(), Qt.OddEvenFill):
                if not self.transform_mode or self.transform_mode == 'scale_bottom':
                    self.setCursor(self.rotateCursor(self.cursors.get('resize_y'), rotation, shear_x, shear_y))
                # Set the transform mode
                if self.mouse_dragging and not self.transform_mode:
                    self.transform_mode = 'scale_bottom'
            elif self.transform.mapToPolygon(
                    self.bottomRightHandle.toRect()).containsPoint(event.pos(), Qt.OddEvenFill):
                if not self.transform_mode or self.transform_mode == 'scale_bottom_right':
                    self.setCursor(self.rotateCursor(
                        self.cursors.get('resize_fdiag'), rotation, shear_x, shear_y))
                # Set the transform mode
                if self.mouse_dragging and not self.transform_mode:
                    self.transform_mode = 'scale_bottom_right'
            elif self.transform.mapToPolygon(
                    self.topShearHandle.toRect()).containsPoint(event.pos(), Qt.OddEvenFill):
                if not self.transform_mode or self.transform_mode == 'shear_top':
                    self.setCursor(self.rotateCursor(
                        self.cursors.get('shear_x'), rotation, shear_x, shear_y))
                # Set the transform mode
                if self.mouse_dragging and not self.transform_mode:
                    self.transform_mode = 'shear_top'
            elif self.transform.mapToPolygon(
                    self.leftShearHandle.toRect()).containsPoint(event.pos(), Qt.OddEvenFill):
                if not self.transform_mode or self.transform_mode == 'shear_left':
                    self.setCursor(self.rotateCursor(
                        self.cursors.get('shear_y'), rotation, shear_x, shear_y))
                # Set the transform mode
                if self.mouse_dragging and not self.transform_mode:
                    self.transform_mode = 'shear_left'
            elif self.transform.mapToPolygon(self.rightShearHandle.toRect()).containsPoint(event.pos(), Qt.OddEvenFill):
                if not self.transform_mode or self.transform_mode == 'shear_right':
                    self.setCursor(self.rotateCursor(self.cursors.get('shear_y'), rotation, shear_x, shear_y))
                # Set the transform mode
                if self.mouse_dragging and not self.transform_mode:
                    self.transform_mode = 'shear_right'
            elif self.transform.mapToPolygon(
                    self.bottomShearHandle.toRect()).containsPoint(event.pos(), Qt.OddEvenFill):
                if not self.transform_mode or self.transform_mode == 'shear_bottom':
                    self.setCursor(self.rotateCursor(
                        self.cursors.get('shear_x'), rotation, shear_x, shear_y))
                # Set the transform mode
                if self.mouse_dragging and not self.transform_mode:
                    self.transform_mode = 'shear_bottom'
            elif self.transform.mapToPolygon(
                    self.clipBounds.toRect()).containsPoint(event.pos(), Qt.OddEvenFill):
                if not self.transform_mode or self.transform_mode == 'location':
                    self.setCursor(self.rotateCursor(
                        self.cursors.get('move'), rotation, shear_x, shear_y))
                # Set the transform mode
                if self.mouse_dragging and not self.transform_mode:
                    self.transform_mode = 'location'
            elif not self.transform.mapToPolygon(
                    self.clipBounds.toRect()).containsPoint(event.pos(), Qt.OddEvenFill):
                if not self.transform_mode or self.transform_mode == 'rotation':
                    self.setCursor(self.rotateCursor(
                        self.cursors.get('rotate'), rotation, shear_x, shear_y))
                # Set the transform mode
                if self.mouse_dragging and not self.transform_mode:
                    self.transform_mode = 'rotation'
            elif not self.transform_mode:
                # Reset cursor when not over a handle
                self.setCursor(QCursor(Qt.ArrowCursor))
>>>>>>> 146189dc

            # Transform clip object
            if self.transform_mode:
                if self.transform_mode == 'origin':
                    # Get current keyframe value
                    origin_x = raw_properties.get('origin_x').get('value')
                    origin_y = raw_properties.get('origin_y').get('value')
                    scale_x = raw_properties.get('scale_x').get('value')
                    scale_y = raw_properties.get('scale_y').get('value')

                    # Calculate new location coordinates
                    origin_x += (event.pos().x() - self.mouse_position.x()) / (self.clipBounds.width() * scale_x)
                    origin_y += (event.pos().y() - self.mouse_position.y()) / (self.clipBounds.height() * scale_y)

                    # Constrain to clip
                    if origin_x < 0.0:
                        origin_x = 0.0
                    if origin_x > 1.0:
                        origin_x = 1.0
                    if origin_y < 0.0:
                        origin_y = 0.0
                    if origin_y > 1.0:
                        origin_y = 1.0
                    # Update keyframe value (or create new one)
<<<<<<< HEAD
                    self.updateClipProperty(self.transforming_clip.id, clip_frame_number, 'origin_x', origin_x, refresh=False)
                    self.updateClipProperty(self.transforming_clip.id, clip_frame_number, 'origin_y', origin_y)
=======
                    self.updateProperty(
                        self.transforming_clip.id,
                        clip_frame_number,
                        'origin_x',
                        origin_x,
                        refresh=False)
                    self.updateProperty(
                        self.transforming_clip.id,
                        clip_frame_number,
                        'origin_y',
                        origin_y)
>>>>>>> 146189dc

                elif self.transform_mode == 'location':
                    # Get current keyframe value
                    location_x = raw_properties.get('location_x').get('value')
                    location_y = raw_properties.get('location_y').get('value')

                    # Calculate new location coordinates
                    location_x += (event.pos().x() - self.mouse_position.x()) / viewport_rect.width()
                    location_y += (event.pos().y() - self.mouse_position.y()) / viewport_rect.height()

                    # Update keyframe value (or create new one)
<<<<<<< HEAD
                    self.updateClipProperty(self.transforming_clip.id, clip_frame_number, 'location_x', location_x, refresh=False)
                    self.updateClipProperty(self.transforming_clip.id, clip_frame_number, 'location_y', location_y)
=======
                    self.updateProperty(
                        self.transforming_clip.id,
                        clip_frame_number,
                        'location_x',
                        location_x,
                        refresh=False)
                    self.updateProperty(
                        self.transforming_clip.id,
                        clip_frame_number,
                        'location_y',
                        location_y)
>>>>>>> 146189dc

                elif self.transform_mode == 'shear_top':
                    # Get current keyframe shear value
                    shear_x = raw_properties.get('shear_x').get('value')
                    scale_x = raw_properties.get('scale_x').get('value')

                    # Calculate new location coordinates
                    aspect_ratio = (self.clipBounds.width() / self.clipBounds.height()) * 2.0
                    shear_x -= (
                        event.pos().x() - self.mouse_position.x()) / (
                        (self.clipBounds.width() * scale_x) / aspect_ratio)

                    # Update keyframe value (or create new one)
<<<<<<< HEAD
                    self.updateClipProperty(self.transforming_clip.id, clip_frame_number, 'shear_x', shear_x)
=======
                    self.updateProperty(
                        self.transforming_clip.id,
                        clip_frame_number,
                        'shear_x',
                        shear_x)
>>>>>>> 146189dc

                elif self.transform_mode == 'shear_bottom':
                    # Get current keyframe shear value
                    scale_x = raw_properties.get('scale_x').get('value')
                    shear_x = raw_properties.get('shear_x').get('value')

                    # Calculate new location coordinates
                    aspect_ratio = (self.clipBounds.width() / self.clipBounds.height()) * 2.0
                    shear_x += (
                        event.pos().x() - self.mouse_position.x()) / (
                        (self.clipBounds.width() * scale_x) / aspect_ratio)

                    # Update keyframe value (or create new one)
<<<<<<< HEAD
                    self.updateClipProperty(self.transforming_clip.id, clip_frame_number, 'shear_x', shear_x)
=======
                    self.updateProperty(
                        self.transforming_clip.id,
                        clip_frame_number,
                        'shear_x',
                        shear_x)
>>>>>>> 146189dc

                elif self.transform_mode == 'shear_left':
                    # Get current keyframe shear value
                    shear_y = raw_properties.get('shear_y').get('value')
                    scale_y = raw_properties.get('scale_y').get('value')

                    # Calculate new location coordinates
                    aspect_ratio = (
                        self.clipBounds.height() / self.clipBounds.width()) * 2.0
                    shear_y -= (
                        event.pos().y() - self.mouse_position.y()) / (
                        self.clipBounds.height() * scale_y / aspect_ratio)

                    # Update keyframe value (or create new one)
                    self.updateClipProperty(self.transforming_clip.id, clip_frame_number, 'shear_y', shear_y)

                elif self.transform_mode == 'shear_right':
                    # Get current keyframe shear value
                    scale_y = raw_properties.get('scale_y').get('value')
                    shear_y = raw_properties.get('shear_y').get('value')

                    # Calculate new location coordinates
                    aspect_ratio = (self.clipBounds.height() / self.clipBounds.width()) * 2.0
                    shear_y += (
                        event.pos().y() - self.mouse_position.y()) / (
                        self.clipBounds.height() * scale_y / aspect_ratio)

                    # Update keyframe value (or create new one)
<<<<<<< HEAD
                    self.updateClipProperty(self.transforming_clip.id, clip_frame_number, 'shear_y', shear_y)
=======
                    self.updateProperty(
                        self.transforming_clip.id,
                        clip_frame_number,
                        'shear_y',
                        shear_y)
>>>>>>> 146189dc

                elif self.transform_mode == 'rotation':
                    # Get current rotation keyframe value
                    rotation = raw_properties.get('rotation').get('value')
                    scale_x = max(float(raw_properties.get('scale_x').get('value')), 0.001)
                    scale_y = max(float(raw_properties.get('scale_y').get('value')), 0.001)

                    # Calculate new location coordinates
                    is_on_left = event.pos().x() < self.originHandle.x()
                    is_on_top = event.pos().y() < self.originHandle.y()

                    if is_on_top:
                        rotation += (
                            event.pos().x() - self.mouse_position.x()) / (
                            (self.clipBounds.width() * scale_x) / 90)
                    else:
                        rotation -= (
                            event.pos().x() - self.mouse_position.x()) / (
                            (self.clipBounds.width() * scale_x) / 90)

                    if is_on_left:
                        rotation -= (
                            event.pos().y() - self.mouse_position.y()) / (
                            (self.clipBounds.height() * scale_y) / 90)
                    else:
                        rotation += (
                            event.pos().y() - self.mouse_position.y()) / (
                            (self.clipBounds.height() * scale_y) / 90)

                    # Update keyframe value (or create new one)
                    self.updateClipProperty(self.transforming_clip.id, clip_frame_number, 'rotation', rotation)

                elif self.transform_mode.startswith('scale_'):
                    # Get current scale keyframe value
                    scale_x = max(float(raw_properties.get('scale_x').get('value')), 0.001)
                    scale_y = max(float(raw_properties.get('scale_y').get('value')), 0.001)

                    if self.transform_mode == 'scale_top_right':
                        scale_x += (event.pos().x() - self.mouse_position.x()) / (self.clipBounds.width() / 2.0)
                        scale_y -= (event.pos().y() - self.mouse_position.y()) / (self.clipBounds.height() / 2.0)
                    elif self.transform_mode == 'scale_bottom_right':
                        scale_x += (event.pos().x() - self.mouse_position.x()) / (self.clipBounds.width() / 2.0)
                        scale_y += (event.pos().y() - self.mouse_position.y()) / (self.clipBounds.height() / 2.0)
                    elif self.transform_mode == 'scale_top_left':
                        scale_x -= (event.pos().x() - self.mouse_position.x()) / (self.clipBounds.width() / 2.0)
                        scale_y -= (event.pos().y() - self.mouse_position.y()) / (self.clipBounds.height() / 2.0)
                    elif self.transform_mode == 'scale_bottom_left':
                        scale_x -= (event.pos().x() - self.mouse_position.x()) / (self.clipBounds.width() / 2.0)
                        scale_y += (event.pos().y() - self.mouse_position.y()) / (self.clipBounds.height() / 2.0)
                    elif self.transform_mode == 'scale_top':
                        scale_y -= (event.pos().y() - self.mouse_position.y()) / (self.clipBounds.height() / 2.0)
                    elif self.transform_mode == 'scale_bottom':
                        scale_y += (event.pos().y() - self.mouse_position.y()) / (self.clipBounds.height() / 2.0)
                    elif self.transform_mode == 'scale_left':
                        scale_x -= (event.pos().x() - self.mouse_position.x()) / (self.clipBounds.width() / 2.0)
                    elif self.transform_mode == 'scale_right':
                        scale_x += (event.pos().x() - self.mouse_position.x()) / (self.clipBounds.width() / 2.0)

                    if int(QCoreApplication.instance().keyboardModifiers() & Qt.ControlModifier) > 0:
                        # If CTRL key is pressed, fix the scale_y to the correct aspect ration
                        if scale_x and scale_y:
                            scale_y = scale_x
                        elif scale_y:
                            scale_x = scale_y
                        elif scale_x:
                            scale_y = scale_x

                    # Update keyframe value (or create new one)
                    both_scaled = scale_x != 0.001 and scale_y != 0.001
                    if scale_x != 0.001:
<<<<<<< HEAD
                        self.updateClipProperty(self.transforming_clip.id, clip_frame_number, 'scale_x', scale_x, refresh=(not both_scaled))
                    if scale_y != 0.001:
                        self.updateClipProperty(self.transforming_clip.id, clip_frame_number, 'scale_y', scale_y)
=======
                        self.updateProperty(
                            self.transforming_clip.id,
                            clip_frame_number,
                            'scale_x',
                            scale_x,
                            refresh=(not both_scaled))
                    if scale_y != 0.001:
                        self.updateProperty(
                            self.transforming_clip.id,
                            clip_frame_number,
                            'scale_y',
                            scale_y)
>>>>>>> 146189dc

            # Force re-paint
            self.update()

        if self.region_enabled:
            # Modify region selection (x, y, width, height)
            # Corner size
            cs = 14.0

            # Adjust existing region coordinates (if any)
            if not self.mouse_dragging and self.resize_button.isVisible() and self.resize_button.rect().contains(event.pos()):
                # Mouse over resize button (and not currently dragging)
                self.setCursor(Qt.ArrowCursor)
            elif self.region_transform and self.regionTopLeftHandle and self.region_transform.mapToPolygon(self.regionTopLeftHandle.toRect()).containsPoint(event.pos(), Qt.OddEvenFill):
                if not self.region_mode or self.region_mode == 'scale_top_left':
                    self.setCursor(self.rotateCursor(self.cursors.get('resize_fdiag'), 0, 0, 0))
                # Set the region mode
                if self.mouse_dragging and not self.region_mode:
                    self.region_mode = 'scale_top_left'
            elif self.region_transform and self.regionBottomRightHandle and self.region_transform.mapToPolygon(self.regionBottomRightHandle.toRect()).containsPoint(event.pos(), Qt.OddEvenFill):
                if not self.region_mode or self.region_mode == 'scale_bottom_right':
                    self.setCursor(self.rotateCursor(self.cursors.get('resize_fdiag'), 0, 0, 0))
                # Set the region mode
                if self.mouse_dragging and not self.region_mode:
                    self.region_mode = 'scale_bottom_right'
            else:
                self.setCursor(Qt.ArrowCursor)

            # Initialize new region coordinates at current event.pos()
            if self.mouse_dragging and not self.region_mode:
                self.region_mode = 'scale_bottom_right'
                self.regionTopLeftHandle = QRectF(self.region_transform_inverted.map(event.pos()).x(), self.region_transform_inverted.map(event.pos()).y(), cs, cs)
                self.regionBottomRightHandle = QRectF(self.region_transform_inverted.map(event.pos()).x(), self.region_transform_inverted.map(event.pos()).y(), cs, cs)

            # Move existing region coordinates
            if self.mouse_dragging:
                diff_x = self.region_transform_inverted.map(event.pos()).x() - self.region_transform_inverted.map(self.mouse_position).x()
                diff_y = self.region_transform_inverted.map(event.pos()).y() - self.region_transform_inverted.map(self.mouse_position).y()
                if self.region_mode == 'scale_top_left':
                    self.regionTopLeftHandle.adjust(diff_x, diff_y, diff_x, diff_y)
                elif self.region_mode == 'scale_bottom_right':
                    self.regionBottomRightHandle.adjust(diff_x, diff_y, diff_x, diff_y)

            # Repaint widget on zoom
            self.update()

        if self.transforming_effect and self.transforming_clip:
            # Adjust effect keyframes if mouse is on top of the transform handlers

            # Get framerate
            fps = get_app().project.get("fps")
            fps_float = float(fps["num"]) / float(fps["den"])

            # Determine frame # of clip
            start_of_clip_frame = round(float(self.transforming_clip.data["start"]) * fps_float) + 1
            position_of_clip_frame = (float(self.transforming_clip.data["position"]) * fps_float) + 1
            playhead_position_frame = float(get_app().window.preview_thread.current_frame)
            clip_frame_number = round(playhead_position_frame - position_of_clip_frame) + start_of_clip_frame

            # Get the rect where the video is actually drawn (without the black borders, etc...)
            viewport_rect = self.centeredViewport(self.width(), self.height())

            # Make back-up of clip data
            if self.mouse_dragging and not self.transform_mode:
                self.original_clip_data = self.transforming_clip.data

            _ = self.getTransformMode(0, 0, 0, event)
            
            if self.transforming_effect_object.info.has_tracked_object:
                # Get properties of effect at current frame
                raw_properties = json.loads(self.transforming_effect_object.PropertiesJSON(clip_frame_number))

                # Transform effect object
                if self.transform_mode:

                    if self.transform_mode == 'location':
                        # Get current keyframe value
                        location_x = raw_properties.get('delta_x').get('value')
                        location_y = raw_properties.get('delta_y').get('value')

                        # Calculate new location coordinates
                        location_x += (event.pos().x() - self.mouse_position.x()) / viewport_rect.width()
                        location_y += (event.pos().y() - self.mouse_position.y()) / viewport_rect.height()

                        # Update keyframe value (or create new one)
                        self.updateEffectProperty(self.transforming_effect.id, clip_frame_number, 'delta_x', location_x, refresh=False)
                        self.updateEffectProperty(self.transforming_effect.id, clip_frame_number, 'delta_y', location_y)

                    elif self.transform_mode == 'rotation':
                        # Get current rotation keyframe value
                        rotation = raw_properties.get('rotation').get('value')
                        scale_x = max(float(raw_properties.get('scale_x').get('value')), 0.001)
                        scale_y = max(float(raw_properties.get('scale_y').get('value')), 0.001)

                        # Calculate new location coordinates
                        is_on_left = event.pos().x() < self.originHandle.x()
                        is_on_top = event.pos().y() < self.originHandle.y()

                        if is_on_top:
                            rotation += (event.pos().x() - self.mouse_position.x()) / ((self.clipBounds.width() * scale_x) / 90)
                        else:
                            rotation -= (event.pos().x() - self.mouse_position.x()) / ((self.clipBounds.width() * scale_x) / 90)

                        if is_on_left:
                            rotation -= (event.pos().y() - self.mouse_position.y()) / ((self.clipBounds.height() * scale_y) / 90)
                        else:
                            rotation += (event.pos().y() - self.mouse_position.y()) / ((self.clipBounds.height() * scale_y) / 90)

                        # Update keyframe value (or create new one)
                        self.updateEffectProperty(self.transforming_effect.id, clip_frame_number, 'rotation', rotation)

                    elif self.transform_mode.startswith('scale_'):
                        # Get current scale keyframe value
                        scale_x = max(float(raw_properties.get('scale_x').get('value')), 0.001)
                        scale_y = max(float(raw_properties.get('scale_y').get('value')), 0.001)

                        if self.transform_mode == 'scale_top_right':
                            scale_x += (event.pos().x() - self.mouse_position.x()) / (self.clipBounds.width() / 2.0)
                            scale_y -= (event.pos().y() - self.mouse_position.y()) / (self.clipBounds.height() / 2.0)
                        elif self.transform_mode == 'scale_bottom_right':
                            scale_x += (event.pos().x() - self.mouse_position.x()) / (self.clipBounds.width() / 2.0)
                            scale_y += (event.pos().y() - self.mouse_position.y()) / (self.clipBounds.height() / 2.0)
                        elif self.transform_mode == 'scale_top_left':
                            scale_x -= (event.pos().x() - self.mouse_position.x()) / (self.clipBounds.width() / 2.0)
                            scale_y -= (event.pos().y() - self.mouse_position.y()) / (self.clipBounds.height() / 2.0)
                        elif self.transform_mode == 'scale_bottom_left':
                            scale_x -= (event.pos().x() - self.mouse_position.x()) / (self.clipBounds.width() / 2.0)
                            scale_y += (event.pos().y() - self.mouse_position.y()) / (self.clipBounds.height() / 2.0)
                        elif self.transform_mode == 'scale_top':
                            scale_y -= (event.pos().y() - self.mouse_position.y()) / (self.clipBounds.height() / 2.0)
                        elif self.transform_mode == 'scale_bottom':
                            scale_y += (event.pos().y() - self.mouse_position.y()) / (self.clipBounds.height() / 2.0)
                        elif self.transform_mode == 'scale_left':
                            scale_x -= (event.pos().x() - self.mouse_position.x()) / (self.clipBounds.width() / 2.0)        
                        elif self.transform_mode == 'scale_right':
                            scale_x += (event.pos().x() - self.mouse_position.x()) / (self.clipBounds.width() / 2.0)

                        if int(QCoreApplication.instance().keyboardModifiers() & Qt.ControlModifier) > 0:
                            # If CTRL key is pressed, fix the scale_y to the correct aspect ration
                            if scale_x and scale_y:
                                scale_y = scale_x
                            elif scale_y:
                                scale_x = scale_y
                            elif scale_x:
                                scale_y = scale_x

                        # Update keyframe value (or create new one)
                        both_scaled = scale_x != 0.001 and scale_y != 0.001
                        if scale_x != 0.001:
                            self.updateEffectProperty(self.transforming_effect.id, clip_frame_number, 'scale_x', scale_x, refresh=(not both_scaled))
                        if scale_y != 0.001:
                            self.updateEffectProperty(self.transforming_effect.id, clip_frame_number, 'scale_y', scale_y)

            # Force re-paint
            self.update()
            # ==================================================================================

        # Update mouse position
        self.mouse_position = event.pos()

        self.mutex.unlock()

    def updateClipProperty(self, clip_id, frame_number, property_key, new_value, refresh=True):
        """Update a keyframe property to a new value, adding or updating keyframes as needed"""
        found_point = False
        clip_updated = False

        c = Clip.get(id=clip_id)
        if not c:
            # No clip found
            return

        for point in c.data[property_key]["Points"]:
            log.info("looping points: co.X = %s" % point["co"]["X"])

            if point["co"]["X"] == frame_number:
                found_point = True
                clip_updated = True
                point["interpolation"] = openshot.BEZIER
                point["co"]["Y"] = float(new_value)

        if not found_point and new_value is not None:
            clip_updated = True
            log.info("Created new point at X=%s", frame_number)
            c.data[property_key]["Points"].append({
                'co': {'X': frame_number, 'Y': new_value},
                'interpolation': openshot.BEZIER
                })

        # Reduce # of clip properties we are saving (performance boost)
        c.data = {property_key: c.data.get(property_key)}

        if clip_updated:
            c.save()
            # Update the preview
            if refresh:
                get_app().window.refreshFrameSignal.emit()

    def updateEffectProperty(self, effect_id, frame_number, property_key, new_value, refresh=True):
        """Update a keyframe property to a new value, adding or updating keyframes as needed"""
        found_point = False
        effect_updated = False
        
        raw_properties = json.loads(self.transforming_effect_object.Json())

        c = Effect.get(id=effect_id)

        if not c:
            # No clip found
            return

        for point in raw_properties[property_key]["Points"]:
            log.info("looping points: co.X = %s" % point["co"]["X"])

            if point["co"]["X"] == frame_number:
                found_point = True
                effect_updated = True
                point["interpolation"] = openshot.BEZIER
                point["co"]["Y"] = float(new_value)

        if not found_point and new_value != None:
            effect_updated = True
            log.info("Created new point at X=%s" % frame_number)
            raw_properties[property_key]["Points"].append({'co': {'X': frame_number, 'Y': new_value}, 'interpolation': openshot.BEZIER})

        raw_properties_string = json.dumps(raw_properties)

        if effect_updated:
            c.save()
            # Update the preview
            if refresh:
                get_app().window.refreshFrameSignal.emit()

        self.transforming_effect_object.SetJson(raw_properties_string)

    def refreshTriggered(self):
        """Signal to refresh viewport (i.e. a property might have changed that effects the preview)"""

        # Update reference to clip
        if self and self.transforming_clip:
            self.transforming_clip = Clip.get(id=self.transforming_clip.id)

        if self and self.transforming_effect:
            self.transforming_effect = Effect.get(id=self.transforming_effect.id)

    def transformTriggered(self, clip_id):
        """Handle the transform signal when it's emitted"""
        win = get_app().window
        need_refresh = False

        # Disable Transform UI
        # Is this the same clip_id already being transformed?
        if self and self.transforming_clip and not clip_id:
            # Clear transform
            self.transforming_clip = None
            need_refresh = True

        # Get new clip for transform
        if clip_id:
            self.transforming_clip = Clip.get(id=clip_id)
            self.transforming_clip_object = win.timeline_sync.timeline.GetClip(clip_id)
            if self.transforming_clip and self.transforming_clip_object:
                self.transforming_effect = None
                need_refresh = True

        # Update the preview and reselct current frame in properties
        if need_refresh:
            win.refreshFrameSignal.emit()
            win.propertyTableView.select_frame(win.preview_thread.player.Position())

    def keyFrameTransformTriggered(self, effect_id, clip_id):
        """Handle the key frame transform signal when it's emitted"""
        win = get_app().window
        need_refresh = False

        # Disable Transform UI
        # Is this the same clip_id already being transformed?
        if self and self.transforming_effect and not effect_id:
            # Clear transform
            self.transforming_effect = None
            self.transforming_clip = None
            need_refresh = True

        # Get new clip for transform
        if effect_id and clip_id:
            self.transforming_clip = Clip.get(id=clip_id)
            self.transforming_clip_object = win.timeline_sync.timeline.GetClip(clip_id)
            self.transforming_effect = Effect.get(id=effect_id)
            self.transforming_effect_object = win.timeline_sync.timeline.GetClipEffect(effect_id)

            if (self.transforming_clip and self.transforming_clip_object and 
                self.transforming_effect and self.transforming_effect_object):
                need_refresh = True

        # Update the preview and reselct current frame in properties
        if need_refresh:
            win.refreshFrameSignal.emit()
            win.propertyTableView.select_frame(win.preview_thread.player.Position())

    def regionTriggered(self, clip_id):
        """Handle the 'select region' signal when it's emitted"""
        if self and not clip_id:
            # Clear transform
            self.region_enabled = False
        else:
            self.region_enabled = True

        get_app().window.refreshFrameSignal.emit()

    def resizeEvent(self, event):
        """Widget resize event"""
        event.accept()
        self.delayed_size = self.size()
        self.delayed_resize_timer.start()

        # Pause playback (to prevent crash since we are fixing to change the timeline's max size)
        self.win.actionPlay_trigger(force="pause")

    def delayed_resize_callback(self):
        """Callback for resize event timer (to delay the resize event, and prevent lots of similar resize events)"""
        # Ensure width & height are divisible by 2 (round decimals).
        # Trying to find the closest even number to the requested aspect ratio
        # so that both width and height are divisible by 2. This is to prevent some
        # strange phantom scaling lines on the edges of the preview window.

        # Scale project size (with aspect ratio) to the delayed widget size
        project_size = QSize(get_app().project.get("width"), get_app().project.get("height"))
        project_size.scale(self.delayed_size, Qt.KeepAspectRatio)

        # Calculate height/width divisible by 2
        ratio = float(project_size.width()) / float(project_size.height())
        width = round(project_size.width() / 2.0) * 2
        height = (round(width / ratio) / 2.0) * 2

        # Emit signal that video widget changed size
        self.win.MaxSizeChanged.emit(project_size)

    # Capture wheel event to alter zoom/scale of widget
    def wheelEvent(self, event):
        event.accept()
        # For each 120 (standard scroll unit) adjust the zoom slider
        tick_scale = 1024
        self.zoom += event.angleDelta().y() / tick_scale
        if self.zoom <= 0.0:
            # Don't allow zoom to go all the way to zero (or negative)
            self.zoom = 0.05

        # Add resize button (if not 100% zoom)
        if self.zoom != 1.0:
            self.resize_button.show()
        else:
            self.resize_button.hide()

        # Repaint widget on zoom
        self.repaint()

    def resize_button_clicked(self):
        """Resize zoom button clicked"""
        self.zoom = 1.0
        self.resize_button.hide()

        # Repaint widget on zoom
        self.repaint()

    def __init__(self, *args):
        # Invoke parent init
        QWidget.__init__(self, *args)

        # Translate object
        _ = get_app()._tr

        # Init aspect ratio settings (default values)
        self.aspect_ratio = openshot.Fraction(16, 9)
        self.pixel_ratio = openshot.Fraction(1, 1)
        self.transforming_clip = None
        self.transforming_effect = None
        self.transforming_clip_object = None
        self.transforming_effect_object = None
        self.transform = None
        self.topLeftHandle = None
        self.topRightHandle = None
        self.bottomLeftHandle = None
        self.bottomRightHandle = None
        self.topHandle = None
        self.bottomHandle = None
        self.leftHandle = None
        self.rightHandle = None
        self.centerHandle = None
        self.clipBounds = None
        self.originHandle = None
        self.mouse_pressed = False
        self.mouse_dragging = False
        self.mouse_position = None
        self.transform_mode = None
        self.gravity_point = None
        self.original_clip_data = None
        self.region_qimage = None
        self.region_transform = None
        self.region_enabled = False
        self.region_mode = None
        self.regionTopLeftHandle = None
        self.regionBottomRightHandle = None
        self.zoom = 1.0 # Zoom of widget (does not affect video, only workspace)
        self.resize_button = QPushButton(_('Reset Zoom'), self)
        self.resize_button.hide()
        self.resize_button.setStyleSheet('QPushButton { margin: 10px; padding: 2px; }')
        self.resize_button.clicked.connect(self.resize_button_clicked)
        self.resize_button.setMouseTracking(True)

        # Initialize cursors
        self.cursors = {
            "move": QPixmap(":/cursors/cursor_move.png"),
            "resize_x": QPixmap(":/cursors/cursor_resize_x.png"),
            "resize_y": QPixmap(":/cursors/cursor_resize_y.png"),
            "resize_bdiag": QPixmap(":/cursors/cursor_resize_bdiag.png"),
            "resize_fdiag": QPixmap(":/cursors/cursor_resize_fdiag.png"),
            "rotate": QPixmap(":/cursors/cursor_rotate.png"),
            "shear_x": QPixmap(":/cursors/cursor_shear_x.png"),
            "shear_y": QPixmap(":/cursors/cursor_shear_y.png"),
            "hand": QPixmap(":/cursors/cursor_hand.png"),
            }

        # Mutex lock
        self.mutex = QMutex()

        # Init Qt widget's properties (background repainting, etc...)
        super().setAttribute(Qt.WA_OpaquePaintEvent)
        super().setSizePolicy(QSizePolicy.Preferred, QSizePolicy.Preferred)

        # Add self as listener to project data updates (used to update the timeline)
        get_app().updates.add_listener(self)

        # Set mouse tracking
        self.setMouseTracking(True)

        # Init current frame's QImage
        self.current_image = None

        # Get a reference to the window object
        self.win = get_app().window

        # Show Property timer
        # Timer to use a delay before sending MaxSizeChanged signals (so we don't spam libopenshot)
        self.delayed_size = None
        self.delayed_resize_timer = QTimer()
        self.delayed_resize_timer.setInterval(200)
        self.delayed_resize_timer.setSingleShot(True)
        self.delayed_resize_timer.timeout.connect(self.delayed_resize_callback)

        # Connect to signals
        self.win.TransformSignal.connect(self.transformTriggered)
        self.win.KeyFrameTransformSignal.connect(self.keyFrameTransformTriggered)
        self.win.SelectRegionSignal.connect(self.regionTriggered)
        self.win.refreshFrameSignal.connect(self.refreshTriggered)<|MERGE_RESOLUTION|>--- conflicted
+++ resolved
@@ -334,7 +334,6 @@
             # Apply transform
             painter.setTransform(self.transform)
 
-<<<<<<< HEAD
             if self.transforming_effect:
                 # Check if the effect has a tracked object
                 if self.transforming_effect_object.info.has_tracked_object:
@@ -352,109 +351,6 @@
                             x1, y1, x2, y2, rotation)
             else:
                 self.drawTransformHandler(painter, sx, sy, source_width, source_height, origin_x, origin_y)
-=======
-            # Draw transform corners and center origin circle
-            # Corner size
-            cs = 14.0
-            os = 12.0
-
-            # Calculate bounds of clip
-            self.clipBounds = QRectF(QPointF(0.0, 0.0), QPointF(source_width, source_height))
-
-            # Calculate 4 corners coordinates
-            self.topLeftHandle = QRectF(
-                -cs/sx/2.0,
-                -cs/sy/2.0,
-                cs/sx, cs/sy)
-            self.topRightHandle = QRectF(
-                source_width - (cs/sx) + cs/sx/2.0,
-                -cs/sy/2.0,
-                cs/sx, cs/sy)
-            self.bottomLeftHandle = QRectF(
-                -cs/sx/2.0,
-                source_height - (cs/sy) + cs/sy/2.0,
-                cs/sx, cs/sy)
-            self.bottomRightHandle = QRectF(
-                source_width - (cs/sx) + cs/sx/2.0,
-                source_height - (cs/sy) + cs/sy/2.0,
-                cs/sx, cs/sy)
-
-            # Draw 4 corners
-            pen = QPen(QBrush(QColor("#53a0ed")), 1.5)
-            pen.setCosmetic(True)
-            painter.setPen(pen)
-            painter.drawRect(self.topLeftHandle)
-            painter.drawRect(self.topRightHandle)
-            painter.drawRect(self.bottomLeftHandle)
-            painter.drawRect(self.bottomRightHandle)
-
-            # Calculate 4 side coordinates
-            self.topHandle = QRectF(
-                (source_width / 2.0) - (cs/sx/2.0),
-                -cs/sy/2.0,
-                cs/sx, cs/sy)
-            self.bottomHandle = QRectF(
-                (source_width / 2.0) - (cs/sx/2.0),
-                source_height - (cs/sy) + cs/sy/2.0,
-                cs/sx, cs/sy)
-            self.leftHandle = QRectF(
-                -cs/sx/2.0,
-                (source_height / 2.0) - (cs/sy/2.0),
-                cs/sx, cs/sy)
-            self.rightHandle = QRectF(
-                source_width - (cs/sx) + cs/sx/2.0,
-                (source_height / 2.0) - (cs/sy/2.0),
-                cs/sx, cs/sy)
-
-            # Calculate shear handles
-            self.topShearHandle = QRectF(
-                self.topLeftHandle.x(), self.topLeftHandle.y(),
-                self.clipBounds.width(), self.topLeftHandle.height()
-                )
-            self.leftShearHandle = QRectF(
-                self.topLeftHandle.x(), self.topLeftHandle.y(),
-                self.topLeftHandle.width(), self.clipBounds.height()
-                )
-            self.rightShearHandle = QRectF(
-                self.topRightHandle.x(), self.topRightHandle.y(),
-                self.topRightHandle.width(), self.clipBounds.height()
-                )
-            self.bottomShearHandle = QRectF(
-                self.bottomLeftHandle.x(), self.bottomLeftHandle.y(),
-                self.clipBounds.width(), self.topLeftHandle.height()
-                )
-
-            # Draw 4 sides (centered)
-            painter.drawRect(self.topHandle)
-            painter.drawRect(self.bottomHandle)
-            painter.drawRect(self.leftHandle)
-            painter.drawRect(self.rightHandle)
-            painter.drawRect(self.clipBounds)
-
-            # Calculate center coordinate
-            self.centerHandle = QRectF(
-                (source_width * origin_x) - (os/sx),
-                (source_height * origin_y) - (os/sy),
-                os/sx*2.0, os/sy*2.0)
-
-            # Draw origin
-            painter.drawEllipse(self.centerHandle)
-            painter.drawLine(
-                self.centerHandle.x() + (self.centerHandle.width()/2.0),
-                self.centerHandle.y() + (self.centerHandle.height()/2.0) - self.centerHandle.height(),
-                self.centerHandle.x() + (self.centerHandle.width()/2.0),
-                self.centerHandle.y() + (self.centerHandle.height()/2.0) + self.centerHandle.height()
-                )
-            painter.drawLine(
-                self.centerHandle.x() + (self.centerHandle.width()/2.0) - self.centerHandle.width(),
-                self.centerHandle.y() + (self.centerHandle.height()/2.0),
-                self.centerHandle.x() + (self.centerHandle.width()/2.0) + self.centerHandle.width(),
-                self.centerHandle.y() + (self.centerHandle.height()/2.0)
-                )
-
-            # Remove transform
-            painter.resetTransform()
->>>>>>> 146189dc
 
         if self.region_enabled:
             # Paint region selector onto video preview
@@ -732,134 +628,7 @@
             if self.mouse_dragging and not self.transform_mode:
                 self.original_clip_data = self.transforming_clip.data
 
-<<<<<<< HEAD
             _ = self.getTransformMode(rotation, shear_x, shear_y, event)
-=======
-            # Mouse over resize button (and not currently dragging)
-            if (
-                    not self.mouse_dragging
-                    and self.resize_button.isVisible()
-                    and self.resize_button.rect().contains(event.pos())
-                    ):
-                self.setCursor(Qt.ArrowCursor)
-            # Determine if cursor is over a handle
-            elif self.transform.mapToPolygon(
-                    self.centerHandle.toRect()).containsPoint(
-                        event.pos(), Qt.OddEvenFill
-                        ):
-                if not self.transform_mode or self.transform_mode == 'origin':
-                    self.setCursor(self.rotateCursor(
-                        self.cursors.get('hand'), rotation, shear_x, shear_y))
-                # Set the transform mode
-                if self.mouse_dragging and not self.transform_mode:
-                    self.transform_mode = 'origin'
-            elif self.transform.mapToPolygon(
-                    self.topRightHandle.toRect()).containsPoint(
-                        event.pos(), Qt.OddEvenFill
-                        ):
-                if not self.transform_mode or self.transform_mode == 'scale_top_right':
-                    self.setCursor(self.rotateCursor(
-                        self.cursors.get('resize_bdiag'), rotation, shear_x, shear_y))
-                # Set the transform mode
-                if self.mouse_dragging and not self.transform_mode:
-                    self.transform_mode = 'scale_top_right'
-            elif (self.transform.mapToPolygon(self.topHandle.toRect())
-                  .containsPoint(event.pos(), Qt.OddEvenFill)
-                  ):
-                if not self.transform_mode or self.transform_mode == 'scale_top':
-                    self.setCursor(self.rotateCursor(
-                        self.cursors.get('resize_y'), rotation, shear_x, shear_y))
-                # Set the transform mode
-                if self.mouse_dragging and not self.transform_mode:
-                    self.transform_mode = 'scale_top'
-            elif self.transform.mapToPolygon(self.topLeftHandle.toRect()).containsPoint(event.pos(), Qt.OddEvenFill):
-                if not self.transform_mode or self.transform_mode == 'scale_top_left':
-                    self.setCursor(self.rotateCursor(self.cursors.get('resize_fdiag'), rotation, shear_x, shear_y))
-                # Set the transform mode
-                if self.mouse_dragging and not self.transform_mode:
-                    self.transform_mode = 'scale_top_left'
-            elif self.transform.mapToPolygon(self.leftHandle.toRect()).containsPoint(event.pos(), Qt.OddEvenFill):
-                if not self.transform_mode or self.transform_mode == 'scale_left':
-                    self.setCursor(self.rotateCursor(self.cursors.get('resize_x'), rotation, shear_x, shear_y))
-                # Set the transform mode
-                if self.mouse_dragging and not self.transform_mode:
-                    self.transform_mode = 'scale_left'
-            elif self.transform.mapToPolygon(self.rightHandle.toRect()).containsPoint(event.pos(), Qt.OddEvenFill):
-                if not self.transform_mode or self.transform_mode == 'scale_right':
-                    self.setCursor(self.rotateCursor(self.cursors.get('resize_x'), rotation, shear_x, shear_y))
-                # Set the transform mode
-                if self.mouse_dragging and not self.transform_mode:
-                    self.transform_mode = 'scale_right'
-            elif self.transform.mapToPolygon(self.bottomLeftHandle.toRect()).containsPoint(event.pos(), Qt.OddEvenFill):
-                if not self.transform_mode or self.transform_mode == 'scale_bottom_left':
-                    self.setCursor(self.rotateCursor(self.cursors.get('resize_bdiag'), rotation, shear_x, shear_y))
-                # Set the transform mode
-                if self.mouse_dragging and not self.transform_mode:
-                    self.transform_mode = 'scale_bottom_left'
-            elif self.transform.mapToPolygon(self.bottomHandle.toRect()).containsPoint(event.pos(), Qt.OddEvenFill):
-                if not self.transform_mode or self.transform_mode == 'scale_bottom':
-                    self.setCursor(self.rotateCursor(self.cursors.get('resize_y'), rotation, shear_x, shear_y))
-                # Set the transform mode
-                if self.mouse_dragging and not self.transform_mode:
-                    self.transform_mode = 'scale_bottom'
-            elif self.transform.mapToPolygon(
-                    self.bottomRightHandle.toRect()).containsPoint(event.pos(), Qt.OddEvenFill):
-                if not self.transform_mode or self.transform_mode == 'scale_bottom_right':
-                    self.setCursor(self.rotateCursor(
-                        self.cursors.get('resize_fdiag'), rotation, shear_x, shear_y))
-                # Set the transform mode
-                if self.mouse_dragging and not self.transform_mode:
-                    self.transform_mode = 'scale_bottom_right'
-            elif self.transform.mapToPolygon(
-                    self.topShearHandle.toRect()).containsPoint(event.pos(), Qt.OddEvenFill):
-                if not self.transform_mode or self.transform_mode == 'shear_top':
-                    self.setCursor(self.rotateCursor(
-                        self.cursors.get('shear_x'), rotation, shear_x, shear_y))
-                # Set the transform mode
-                if self.mouse_dragging and not self.transform_mode:
-                    self.transform_mode = 'shear_top'
-            elif self.transform.mapToPolygon(
-                    self.leftShearHandle.toRect()).containsPoint(event.pos(), Qt.OddEvenFill):
-                if not self.transform_mode or self.transform_mode == 'shear_left':
-                    self.setCursor(self.rotateCursor(
-                        self.cursors.get('shear_y'), rotation, shear_x, shear_y))
-                # Set the transform mode
-                if self.mouse_dragging and not self.transform_mode:
-                    self.transform_mode = 'shear_left'
-            elif self.transform.mapToPolygon(self.rightShearHandle.toRect()).containsPoint(event.pos(), Qt.OddEvenFill):
-                if not self.transform_mode or self.transform_mode == 'shear_right':
-                    self.setCursor(self.rotateCursor(self.cursors.get('shear_y'), rotation, shear_x, shear_y))
-                # Set the transform mode
-                if self.mouse_dragging and not self.transform_mode:
-                    self.transform_mode = 'shear_right'
-            elif self.transform.mapToPolygon(
-                    self.bottomShearHandle.toRect()).containsPoint(event.pos(), Qt.OddEvenFill):
-                if not self.transform_mode or self.transform_mode == 'shear_bottom':
-                    self.setCursor(self.rotateCursor(
-                        self.cursors.get('shear_x'), rotation, shear_x, shear_y))
-                # Set the transform mode
-                if self.mouse_dragging and not self.transform_mode:
-                    self.transform_mode = 'shear_bottom'
-            elif self.transform.mapToPolygon(
-                    self.clipBounds.toRect()).containsPoint(event.pos(), Qt.OddEvenFill):
-                if not self.transform_mode or self.transform_mode == 'location':
-                    self.setCursor(self.rotateCursor(
-                        self.cursors.get('move'), rotation, shear_x, shear_y))
-                # Set the transform mode
-                if self.mouse_dragging and not self.transform_mode:
-                    self.transform_mode = 'location'
-            elif not self.transform.mapToPolygon(
-                    self.clipBounds.toRect()).containsPoint(event.pos(), Qt.OddEvenFill):
-                if not self.transform_mode or self.transform_mode == 'rotation':
-                    self.setCursor(self.rotateCursor(
-                        self.cursors.get('rotate'), rotation, shear_x, shear_y))
-                # Set the transform mode
-                if self.mouse_dragging and not self.transform_mode:
-                    self.transform_mode = 'rotation'
-            elif not self.transform_mode:
-                # Reset cursor when not over a handle
-                self.setCursor(QCursor(Qt.ArrowCursor))
->>>>>>> 146189dc
 
             # Transform clip object
             if self.transform_mode:
@@ -884,22 +653,8 @@
                     if origin_y > 1.0:
                         origin_y = 1.0
                     # Update keyframe value (or create new one)
-<<<<<<< HEAD
                     self.updateClipProperty(self.transforming_clip.id, clip_frame_number, 'origin_x', origin_x, refresh=False)
                     self.updateClipProperty(self.transforming_clip.id, clip_frame_number, 'origin_y', origin_y)
-=======
-                    self.updateProperty(
-                        self.transforming_clip.id,
-                        clip_frame_number,
-                        'origin_x',
-                        origin_x,
-                        refresh=False)
-                    self.updateProperty(
-                        self.transforming_clip.id,
-                        clip_frame_number,
-                        'origin_y',
-                        origin_y)
->>>>>>> 146189dc
 
                 elif self.transform_mode == 'location':
                     # Get current keyframe value
@@ -911,22 +666,8 @@
                     location_y += (event.pos().y() - self.mouse_position.y()) / viewport_rect.height()
 
                     # Update keyframe value (or create new one)
-<<<<<<< HEAD
                     self.updateClipProperty(self.transforming_clip.id, clip_frame_number, 'location_x', location_x, refresh=False)
                     self.updateClipProperty(self.transforming_clip.id, clip_frame_number, 'location_y', location_y)
-=======
-                    self.updateProperty(
-                        self.transforming_clip.id,
-                        clip_frame_number,
-                        'location_x',
-                        location_x,
-                        refresh=False)
-                    self.updateProperty(
-                        self.transforming_clip.id,
-                        clip_frame_number,
-                        'location_y',
-                        location_y)
->>>>>>> 146189dc
 
                 elif self.transform_mode == 'shear_top':
                     # Get current keyframe shear value
@@ -940,15 +681,7 @@
                         (self.clipBounds.width() * scale_x) / aspect_ratio)
 
                     # Update keyframe value (or create new one)
-<<<<<<< HEAD
                     self.updateClipProperty(self.transforming_clip.id, clip_frame_number, 'shear_x', shear_x)
-=======
-                    self.updateProperty(
-                        self.transforming_clip.id,
-                        clip_frame_number,
-                        'shear_x',
-                        shear_x)
->>>>>>> 146189dc
 
                 elif self.transform_mode == 'shear_bottom':
                     # Get current keyframe shear value
@@ -962,15 +695,7 @@
                         (self.clipBounds.width() * scale_x) / aspect_ratio)
 
                     # Update keyframe value (or create new one)
-<<<<<<< HEAD
                     self.updateClipProperty(self.transforming_clip.id, clip_frame_number, 'shear_x', shear_x)
-=======
-                    self.updateProperty(
-                        self.transforming_clip.id,
-                        clip_frame_number,
-                        'shear_x',
-                        shear_x)
->>>>>>> 146189dc
 
                 elif self.transform_mode == 'shear_left':
                     # Get current keyframe shear value
@@ -999,15 +724,7 @@
                         self.clipBounds.height() * scale_y / aspect_ratio)
 
                     # Update keyframe value (or create new one)
-<<<<<<< HEAD
                     self.updateClipProperty(self.transforming_clip.id, clip_frame_number, 'shear_y', shear_y)
-=======
-                    self.updateProperty(
-                        self.transforming_clip.id,
-                        clip_frame_number,
-                        'shear_y',
-                        shear_y)
->>>>>>> 146189dc
 
                 elif self.transform_mode == 'rotation':
                     # Get current rotation keyframe value
@@ -1078,24 +795,9 @@
                     # Update keyframe value (or create new one)
                     both_scaled = scale_x != 0.001 and scale_y != 0.001
                     if scale_x != 0.001:
-<<<<<<< HEAD
                         self.updateClipProperty(self.transforming_clip.id, clip_frame_number, 'scale_x', scale_x, refresh=(not both_scaled))
                     if scale_y != 0.001:
                         self.updateClipProperty(self.transforming_clip.id, clip_frame_number, 'scale_y', scale_y)
-=======
-                        self.updateProperty(
-                            self.transforming_clip.id,
-                            clip_frame_number,
-                            'scale_x',
-                            scale_x,
-                            refresh=(not both_scaled))
-                    if scale_y != 0.001:
-                        self.updateProperty(
-                            self.transforming_clip.id,
-                            clip_frame_number,
-                            'scale_y',
-                            scale_y)
->>>>>>> 146189dc
 
             # Force re-paint
             self.update()
