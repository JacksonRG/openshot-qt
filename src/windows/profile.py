--- conflicted
+++ resolved
@@ -118,15 +118,6 @@
 
         # Set labels
         self.lblSize.setText("%sx%s" % (profile.info.width, profile.info.height))
-<<<<<<< HEAD
-        self.lblFPS.setText("%0.2f" % (
-            profile.info.fps.num / profile.info.fps.den))
-        self.lblOther.setText(
-            "DAR: %s/%s, SAR: %s/%s, Interlaced: %s" % (
-                profile.info.display_ratio.num, profile.info.display_ratio.den,
-                profile.info.pixel_ratio.num, profile.info.pixel_ratio.den,
-                profile.info.interlaced_frame))
-=======
         self.lblFPS.setText("%0.2f" % (profile.info.fps.ToFloat()))
         # (Note: Takes advantage of openshot.Fraction's __string__ method
         # which outputs the value with the format "{num}:{den}")
@@ -134,7 +125,6 @@
             profile.info.display_ratio,
             profile.info.pixel_ratio,
             profile.info.interlaced_frame))
->>>>>>> d7db9f00
 
     def dropdown_activated(self, index):
         # Ignore if the selection wasn't changed
@@ -155,20 +145,6 @@
         fps_factor = float(profile.info.fps.ToFloat() / current_fps_float)
 
         # Update timeline settings
-<<<<<<< HEAD
-        get_app().updates.update(["profile"], profile.info.description)
-        get_app().updates.update(["width"], profile.info.width)
-        get_app().updates.update(["height"], profile.info.height)
-        get_app().updates.update(["fps"], {
-            "num": profile.info.fps.num,
-            "den": profile.info.fps.den,
-            })
-        get_app().updates.update(["display_ratio"], {
-            "num": profile.info.display_ratio.num,
-            "den": profile.info.display_ratio.den,
-            })
-        get_app().updates.update(["pixel_ratio"], {
-=======
         updates.update(["profile"], profile.info.description)
         updates.update(["width"], profile.info.width)
         updates.update(["height"], profile.info.height)
@@ -181,7 +157,6 @@
             "den": profile.info.display_ratio.den,
             })
         updates.update(["pixel_ratio"], {
->>>>>>> d7db9f00
             "num": profile.info.pixel_ratio.num,
             "den": profile.info.pixel_ratio.den,
             })
