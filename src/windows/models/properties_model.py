--- conflicted
+++ resolved
@@ -35,14 +35,8 @@
     QPixmap, QColor,
     )
 
-<<<<<<< HEAD
-from classes import updates
-from classes import info
+from classes import info, updates
 from classes.query import Clip, Transition, Effect
-=======
-from classes import info, updates, openshot_rc
-from classes.query import Clip, Transition, Effect, File
->>>>>>> 4e22ac6a
 from classes.logger import log
 from classes.app import get_app
 import openshot
@@ -227,25 +221,8 @@
             # Get effect object
             c = Effect.get(id=clip_id)
 
-<<<<<<< HEAD
-        if c:
-            # Update clip attribute
-            if property_key in c.data:
-                log.info("remove keyframe: %s" % c.data)
-
-                # Determine type of keyframe (normal or color)
-                keyframe_list = []
-                if property_type == "color":
-                    keyframe_list = [
-                        c.data[property_key]["red"],
-                        c.data[property_key]["blue"],
-                        c.data[property_key]["green"]]
-                else:
-                    keyframe_list = [c.data[property_key]]
-=======
         if c and property_key in c.data:  # Update clip attribute
             log.info("remove keyframe: %s" % c.data)
->>>>>>> 4e22ac6a
 
             # Determine type of keyframe (normal or color)
             keyframe_list = []
