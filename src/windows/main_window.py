"""
 @file
 @brief This file loads the main window (i.e. the primary user-interface)
 @author Noah Figg <eggmunkee@hotmail.com>
 @author Jonathan Thomas <jonathan@openshot.org>
 @author Olivier Girard <olivier@openshot.org>

 @section LICENSE

 Copyright (c) 2008-2018 OpenShot Studios, LLC
 (http://www.openshotstudios.com). This file is part of
 OpenShot Video Editor (http://www.openshot.org), an open-source project
 dedicated to delivering high quality video editing and animation solutions
 to the world.

 OpenShot Video Editor is free software: you can redistribute it and/or modify
 it under the terms of the GNU General Public License as published by
 the Free Software Foundation, either version 3 of the License, or
 (at your option) any later version.

 OpenShot Video Editor is distributed in the hope that it will be useful,
 but WITHOUT ANY WARRANTY; without even the implied warranty of
 MERCHANTABILITY or FITNESS FOR A PARTICULAR PURPOSE.  See the
 GNU General Public License for more details.

 You should have received a copy of the GNU General Public License
 along with OpenShot Library.  If not, see <http://www.gnu.org/licenses/>.
 """

import os
import sys
import platform
import shutil
import webbrowser
from time import sleep
from operator import itemgetter
from uuid import uuid4
from copy import deepcopy

from PyQt5.QtCore import *
from PyQt5.QtGui import QIcon, QCursor, QKeySequence
from PyQt5.QtWidgets import *
import openshot  # Python module for libopenshot (required video editing module installed separately)

from windows.views.timeline_webview import TimelineWebView
from classes import info, ui_util, settings, qt_types, updates
from classes.app import get_app
from classes.logger import log
from classes.timeline import TimelineSync
from classes.query import File, Clip, Transition, Marker, Track
from classes.metrics import *
from classes.version import *
from classes.conversion import zoomToSeconds, secondsToZoom
from classes.thumbnail import httpThumbnailServerThread
from images import openshot_rc
from windows.views.files_treeview import FilesTreeView
from windows.views.files_listview import FilesListView
from windows.views.transitions_treeview import TransitionsTreeView
from windows.views.transitions_listview import TransitionsListView
from windows.views.effects_treeview import EffectsTreeView
from windows.views.effects_listview import EffectsListView
from windows.views.properties_tableview import PropertiesTableView, SelectionLabel
from windows.views.tutorial import TutorialManager
from windows.video_widget import VideoWidget
from windows.preview_thread import PreviewParent
from classes.exporters.edl import export_edl
from classes.exporters.final_cut_pro import export_xml
from classes.importers.edl import import_edl
from classes.importers.final_cut_pro import import_xml


class MainWindow(QMainWindow, updates.UpdateWatcher):
    """ This class contains the logic for the main window widget """

    # Path to ui file
    ui_path = os.path.join(info.PATH, 'windows', 'ui', 'main-window.ui')

    previewFrameSignal = pyqtSignal(int)
    refreshFrameSignal = pyqtSignal()
    LoadFileSignal = pyqtSignal(str)
    PlaySignal = pyqtSignal(int)
    PauseSignal = pyqtSignal()
    StopSignal = pyqtSignal()
    SeekSignal = pyqtSignal(int)
    SpeedSignal = pyqtSignal(float)
    RecoverBackup = pyqtSignal()
    FoundVersionSignal = pyqtSignal(str)
    WaveformReady = pyqtSignal(str, list)
    TransformSignal = pyqtSignal(str)
    ExportStarted = pyqtSignal(str, int, int)
    ExportFrame = pyqtSignal(str, int, int, int)
    ExportEnded = pyqtSignal(str)
    MaxSizeChanged = pyqtSignal(object)
    InsertKeyframe = pyqtSignal(object)
    OpenProjectSignal = pyqtSignal(str)
    ThumbnailUpdated = pyqtSignal(str)

    # Docks are closable, movable and floatable
    docks_frozen = False

    # Save window settings on close
    def closeEvent(self, event):

        app = get_app()
        # Some window managers handels dragging of the modal messages incorrectly if other windows are open
        # Hide tutorial window first
        self.tutorial_manager.hide_dialog()

        # Prompt user to save (if needed)
        if app.project.needs_save() and not self.mode == "unittest":
            log.info('Prompt user to save project')
            # Translate object
            _ = app._tr

            # Handle exception
            ret = QMessageBox.question(self, _("Unsaved Changes"), _("Save changes to project before closing?"), QMessageBox.Cancel | QMessageBox.No | QMessageBox.Yes)
            if ret == QMessageBox.Yes:
                # Save project
                self.actionSave_trigger(event)
                event.accept()
            elif ret == QMessageBox.Cancel:
                # Show tutorial again, if any
                self.tutorial_manager.re_show_dialog()
                # User canceled prompt - don't quit
                event.ignore()
                return

        # Log the exit routine
        log.info('---------------- Shutting down -----------------')

        # Close any tutorial dialogs
        self.tutorial_manager.exit_manager()

        # Save settings
        self.save_settings()

        # Track end of session
        track_metric_session(False)

        # Stop threads
        self.StopSignal.emit()

        # Process any queued events
        QCoreApplication.processEvents()

        # Stop preview thread (and wait for it to end)
        self.preview_thread.player.CloseAudioDevice()
        self.preview_thread.kill()
        self.preview_parent.background.exit()
        self.preview_parent.background.wait(5000)

        # Shut down the webview
        self.timeline.close()

        # Close Timeline
        self.timeline_sync.timeline.Close()
        self.timeline_sync.timeline = None

        # Close & Stop libopenshot logger
        openshot.ZmqLogger.Instance().Close()
        app.logger_libopenshot.kill()
        self.http_server_thread.kill()

        # Destroy lock file
        self.destroy_lock_file()

    def recover_backup(self):
        """Recover the backup file (if any)"""
        log.info("recover_backup")

        # Check for backup.osp file
        if os.path.exists(info.BACKUP_FILE):
            # Load recovery project
            log.info("Recovering backup file: %s" % info.BACKUP_FILE)
            self.open_project(info.BACKUP_FILE, clear_thumbnails=False)

            # Clear the file_path (which is set by saving the project)
            project = get_app().project
            project.current_filepath = None
            project.has_unsaved_changes = True

            # Set Window title
            self.SetWindowTitle()

            # Show message to user
            msg = QMessageBox()
            _ = get_app()._tr
            msg.setWindowTitle(_("Backup Recovered"))
            msg.setText(_("Your most recent unsaved project has been recovered."))
            msg.exec_()

        else:
            # No backup project found
            # Load a blank project (to propagate the default settings)
            get_app().project.load("")
            self.actionUndo.setEnabled(False)
            self.actionRedo.setEnabled(False)
            self.SetWindowTitle()

    def create_lock_file(self):
        """Create a lock file"""
        lock_path = os.path.join(info.USER_PATH, ".lock")
        lock_value = str(uuid4())

        # Check if it already exists
        if os.path.exists(lock_path):
            # Walk the libopenshot log (if found), and try and find last line before this launch
            log_path = os.path.join(info.USER_PATH, "libopenshot.log")
            last_log_line = ""
            last_stack_trace = ""
            found_stack = False
            log_start_counter = 0
            if os.path.exists(log_path):
                with open(log_path, "rb") as f:
                    # Read from bottom up
                    for raw_line in reversed(self.tail_file(f, 500)):
                        line = str(raw_line, 'utf-8')
                        # Detect stack trace
                        if "End of Stack Trace" in line:
                            found_stack = True
                            continue
                        elif "Unhandled Exception: Stack Trace" in line:
                            found_stack = False
                            continue
                        elif "libopenshot logging:" in line:
                            log_start_counter += 1
                            if log_start_counter > 1:
                                # Found the previous log start, too old now
                                break

                        if found_stack:
                            # Append line to beginning of stacktrace
                            last_stack_trace = line + last_stack_trace

                        # Ignore certain useless lines
                        if line.strip() and "---" not in line and "libopenshot logging:" not in line and not last_log_line:
                            last_log_line = line

            # Split last stack trace (if any)
            if last_stack_trace:
                # Get top line of stack trace (for metrics)
                last_log_line = last_stack_trace.split("\n")[0].strip()

                # Send stacktrace for debugging (if send metrics is enabled)
                track_exception_stacktrace(last_stack_trace, "libopenshot")

            # Clear / normalize log line (so we can roll them up in the analytics)
            if last_log_line:
                # Format last log line based on OS (since each OS can be formatted differently)
                if platform.system() == "Darwin":
                    last_log_line = "mac-%s" % last_log_line[58:].strip()
                elif platform.system() == "Windows":
                    last_log_line = "windows-%s" % last_log_line
                elif platform.system() == "Linux":
                    last_log_line = "linux-%s" % last_log_line.replace("/usr/local/lib/", "")

                # Remove '()' from line, and split. Trying to grab the beginning of the log line.
                last_log_line = last_log_line.replace("()", "")
                log_parts = last_log_line.split("(")
                if len(log_parts) == 2:
                    last_log_line = "-%s" % log_parts[0].replace("logger_libopenshot:INFO ", "").strip()[:64]
                elif len(log_parts) >= 3:
                    last_log_line = "-%s (%s" % (log_parts[0].replace("logger_libopenshot:INFO ", "").strip()[:64], log_parts[1])
            else:
                last_log_line = ""

            # Throw exception (with last libopenshot line... if found)
            log.error("Unhandled crash detected... will attempt to recover backup project: %s" % info.BACKUP_FILE)
            track_metric_error("unhandled-crash%s" % last_log_line, True)

            # Remove file
            self.destroy_lock_file()

        else:
            # Normal startup, clear thumbnails
            self.clear_all_thumbnails()

        # Write lock file (try a few times if failure)
        attempts = 5
        while attempts > 0:
            try:
                # Create lock file
                with open(lock_path, 'w') as f:
                    f.write(lock_value)
                break
            except Exception:
                attempts -= 1
                sleep(0.25)

    def destroy_lock_file(self):
        """Destroy the lock file"""
        lock_path = os.path.join(info.USER_PATH, ".lock")

        # Remove file (try a few times if failure)
        attempts = 5
        while attempts > 0:
            try:
                os.remove(lock_path)
                break
            except Exception:
                attempts -= 1
                sleep(0.25)

    def tail_file(self, f, n, offset=None):
        """Read the end of a file (n number of lines)"""
        avg_line_length = 90
        to_read = n + (offset or 0)

        while True:
            try:
                # Seek to byte position
                f.seek(-(avg_line_length * to_read), 2)
            except IOError:
                # Byte position not found
                f.seek(0)
            pos = f.tell()
            lines = f.read().splitlines()
            if len(lines) >= to_read or pos == 0:
                # Return the lines
                return lines[-to_read:offset and -offset or None]
            avg_line_length *= 2

    def actionNew_trigger(self, event):

        app = get_app()
        _ = app._tr  # Get translation function

        # Do we have unsaved changes?
        if app.project.needs_save():
            ret = QMessageBox.question(self, _("Unsaved Changes"), _("Save changes to project first?"), QMessageBox.Cancel | QMessageBox.No | QMessageBox.Yes)
            if ret == QMessageBox.Yes:
                # Save project
                self.actionSave_trigger(event)
            elif ret == QMessageBox.Cancel:
                # User canceled prompt
                return

        # Clear any previous thumbnails
        self.clear_all_thumbnails()

        # clear data and start new project
        app.project.load("")
        app.updates.reset()
        self.updateStatusChanged(False, False)

        # Reset selections
        self.clearSelections()

        self.filesTreeView.refresh_view()
        log.info("New Project created.")

        # Set Window title
        self.SetWindowTitle()

        # Seek to frame 0
        self.SeekSignal.emit(1)

    def actionAnimatedTitle_trigger(self, event):
        # show dialog
        from windows.animated_title import AnimatedTitle
        win = AnimatedTitle()
        # Run the dialog event loop - blocking interaction on this window during that time
        result = win.exec_()
        if result == QDialog.Accepted:
            log.info('animated title add confirmed')
        else:
            log.info('animated title add cancelled')

    def actionAnimation_trigger(self, event):
        # show dialog
        from windows.animation import Animation
        win = Animation()
        # Run the dialog event loop - blocking interaction on this window during that time
        result = win.exec_()
        if result == QDialog.Accepted:
            log.info('animation confirmed')
        else:
            log.info('animation cancelled')

    def actionTitle_trigger(self, event):
        # show dialog
        from windows.title_editor import TitleEditor
        win = TitleEditor()
        # Run the dialog event loop - blocking interaction on this window during that time
        result = win.exec_()
        if result == QDialog.Accepted:
            log.info('title editor add confirmed')
        else:
            log.info('title editor add cancelled')

    def actionEditTitle_trigger(self, event):

        # Get selected svg title file
        selected_file_id = self.selected_files[0]
        file = File.get(id=selected_file_id)
        file_path = file.data.get("path")

        # Delete thumbnail for this file (it will be recreated soon)
        thumb_path = os.path.join(info.THUMBNAIL_PATH, "{}.png".format(file.id))

        # Check if thumb exists (and delete it)
        if os.path.exists(thumb_path):
            os.remove(thumb_path)

        # show dialog for editing title
        from windows.title_editor import TitleEditor
        win = TitleEditor(file_path)
        # Run the dialog event loop - blocking interaction on this window during that time
        result = win.exec_()

        # Force update of files model (which will rebuild missing thumbnails)
        get_app().window.filesTreeView.refresh_view()

        # Force update of clips
        clips = Clip.filter(file_id=selected_file_id)
        for c in clips:
            # update clip
            c.data["reader"]["path"] = file_path
            c.save()

            # Emit thumbnail update signal (to update timeline thumb image)
            self.ThumbnailUpdated.emit(c.id)

    def actionDuplicateTitle_trigger(self, event):

        # Get selected svg title file
        selected_file_id = self.selected_files[0]
        file = File.get(id=selected_file_id)
        file_path = file.data.get("path")

        # show dialog for editing title
        from windows.title_editor import TitleEditor
        win = TitleEditor(file_path, duplicate=True)
        # Run the dialog event loop - blocking interaction on this window during that time
        result = win.exec_()

    def actionImportImageSequence_trigger(self, event):
        # show dialog
        from windows.Import_image_seq import ImportImageSeq
        win = ImportImageSeq()
        # Run the dialog event loop - blocking interaction on this window during that time
        result = win.exec_()
        if result == QDialog.Accepted:
            log.info('Import image sequence add confirmed')
        else:
            log.info('Import image sequence add cancelled')

    def actionClearHistory_trigger(self, event):
        """Clear history for current project"""
        get_app().updates.reset()
        log.info('History cleared')

    def save_project(self, file_path):
        """ Save a project to a file path, and refresh the screen """
        app = get_app()
        _ = app._tr  # Get translation function

        try:
            # Update history in project data
            s = settings.get_settings()
            app.updates.save_history(app.project, s.get("history-limit"))

            # Save project to file
            app.project.save(file_path)

            # Set Window title
            self.SetWindowTitle()

            # Load recent projects again
            self.load_recent_menu()

            log.info("Saved project {}".format(file_path))

        except Exception as ex:
            log.error("Couldn't save project %s. %s" % (file_path, str(ex)))
            QMessageBox.warning(self, _("Error Saving Project"), str(ex))

    def open_project(self, file_path, clear_thumbnails=True):
        """ Open a project from a file path, and refresh the screen """

        app = get_app()
        _ = app._tr  # Get translation function

        # First check for empty file_path (probably user cancellation)
        if not file_path:
            # Ignore the request
            return

        # Stop preview thread
        self.SpeedSignal.emit(0)
        ui_util.setup_icon(self, self.actionPlay, "actionPlay", "media-playback-start")
        self.actionPlay.setChecked(False)
        QCoreApplication.processEvents()

        # Do we have unsaved changes?
        if app.project.needs_save():
            ret = QMessageBox.question(self, _("Unsaved Changes"), _("Save changes to project first?"), QMessageBox.Cancel | QMessageBox.No | QMessageBox.Yes)
            if ret == QMessageBox.Yes:
                # Save project
                self.actionSave.trigger()
            elif ret == QMessageBox.Cancel:
                # User canceled prompt
                return

        # Set cursor to waiting
        app.setOverrideCursor(QCursor(Qt.WaitCursor))

        try:
            if os.path.exists(file_path):
                # Clear any previous thumbnails
                if clear_thumbnails:
                    self.clear_all_thumbnails()

                # Load project file
                app.project.load(file_path, clear_thumbnails)

                # Set Window title
                self.SetWindowTitle()

                # Reset undo/redo history
                app.updates.reset()
                app.updates.load_history(app.project)

                # Reset selections
                self.clearSelections()

                # Refresh file tree
                QTimer.singleShot(0, self.filesTreeView.refresh_view)

                # Load recent projects again
                self.load_recent_menu()

                log.info("Loaded project {}".format(file_path))
            else:
                log.info("File not found at {}".format(file_path))
                self.statusBar.showMessage(_("Project {} is missing (it may have been moved or deleted). It has been removed from the Recent Projects menu.".format(file_path)), 5000)
                self.remove_recent_project(file_path)
                self.load_recent_menu()

        except Exception as ex:
            log.error("Couldn't open project {}".format(file_path))
            QMessageBox.warning(self, _("Error Opening Project"), str(ex))

        # Restore normal cursor
        app.restoreOverrideCursor()

    def clear_all_thumbnails(self):
        """Clear all user thumbnails"""
        try:
            clear_path = os.path.join(info.USER_PATH, "thumbnail")
            if os.path.exists(clear_path):
                log.info("Clear all thumbnails: %s" % clear_path)
                shutil.rmtree(clear_path)
                os.mkdir(clear_path)

            # Clear any blender animations
            clear_path = os.path.join(info.USER_PATH, "blender")
            if os.path.exists(clear_path):
                log.info("Clear all animations: %s" % clear_path)
                shutil.rmtree(clear_path)
                os.mkdir(clear_path)

            # Clear any title animations
            clear_path = os.path.join(info.USER_PATH, "title")
            if os.path.exists(clear_path):
                log.info("Clear all titles: %s" % clear_path)
                shutil.rmtree(clear_path)
                os.mkdir(clear_path)

            # Clear any backups
            if os.path.exists(info.BACKUP_FILE):
                log.info("Clear backup: %s" % info.BACKUP_FILE)
                # Remove backup file
                os.unlink(info.BACKUP_FILE)

<<<<<<< HEAD
        except Exception:
            log.info("Failed to clear thumbnails: %s" % info.THUMBNAIL_PATH)
=======
        except Exception as ex:
            log.info("Failed to clear {}: {}".format(clear_path, ex))
>>>>>>> 8201f319

    def actionOpen_trigger(self, event):
        app = get_app()
        _ = app._tr
        recommended_path = app.project.current_filepath
        if not recommended_path:
            recommended_path = info.HOME_PATH

        # Do we have unsaved changes?
        if app.project.needs_save():
            ret = QMessageBox.question(self, _("Unsaved Changes"), _("Save changes to project first?"), QMessageBox.Cancel | QMessageBox.No | QMessageBox.Yes)
            if ret == QMessageBox.Yes:
                # Save project
                self.actionSave_trigger(event)
            elif ret == QMessageBox.Cancel:
                # User canceled prompt
                return

        # Prompt for open project file
        file_path = QFileDialog.getOpenFileName(self, _("Open Project..."), recommended_path, _("OpenShot Project (*.osp)"))[0]

        # Load project file
        self.OpenProjectSignal.emit(file_path)

    def actionSave_trigger(self, event):
        app = get_app()
        _ = app._tr

        # Get current filepath if any, otherwise ask user
        file_path = app.project.current_filepath
        if not file_path:
            recommended_path = os.path.join(info.HOME_PATH, "%s.osp" % _("Untitled Project"))
            file_path = QFileDialog.getSaveFileName(self, _("Save Project..."), recommended_path, _("OpenShot Project (*.osp)"))[0]

        if file_path:
            # Append .osp if needed
            if ".osp" not in file_path:
                file_path = "%s.osp" % file_path

            # Save project
            self.save_project(file_path)

    def auto_save_project(self):
        """Auto save the project"""
        import time

        app = get_app()
        s = settings.get_settings()

        # Get current filepath (if any)
        file_path = app.project.current_filepath
        if app.project.needs_save():
            log.info("auto_save_project")

            if file_path:
                # A Real project file exists
                # Append .osp if needed
                if ".osp" not in file_path:
                    file_path = "%s.osp" % file_path
                folder_path, file_name = os.path.split(file_path)
                file_name, file_ext = os.path.splitext(file_name)

                # Make copy of unsaved project file in 'recovery' folder
                recover_path_with_timestamp = os.path.join(info.RECOVERY_PATH, "%d-%s.osp" % (int(time.time()), file_name))
                shutil.copy(file_path, recover_path_with_timestamp)

                # Find any recovery file older than X auto-saves
                old_backup_files = []
                backup_file_count = 0
                for backup_filename in reversed(sorted(os.listdir(info.RECOVERY_PATH))):
                    if ".osp" in backup_filename:
                        backup_file_count += 1
                        if backup_file_count > s.get("recovery-limit"):
                            old_backup_files.append(os.path.join(info.RECOVERY_PATH, backup_filename))

                # Delete recovery files which are 'too old'
                for backup_filepath in old_backup_files:
                    os.unlink(backup_filepath)

                # Save project
                log.info("Auto save project file: %s" % file_path)
                self.save_project(file_path)

                # Remove backup.osp (if any)
                if os.path.exists(info.BACKUP_FILE):
                    # Delete backup.osp since we just saved the actual project
                    os.unlink(info.BACKUP_FILE)

            else:
                # No saved project found
                log.info("Creating backup of project file: %s" % info.BACKUP_FILE)
                app.project.save(info.BACKUP_FILE, move_temp_files=False, make_paths_relative=False)

                # Clear the file_path (which is set by saving the project)
                app.project.current_filepath = None
                app.project.has_unsaved_changes = True

    def actionSaveAs_trigger(self, event):
        app = get_app()
        _ = app._tr

        recommended_path = app.project.current_filepath
        if not recommended_path:
            recommended_path = os.path.join(info.HOME_PATH, "%s.osp" % _("Untitled Project"))
        file_path = QFileDialog.getSaveFileName(self, _("Save Project As..."), recommended_path, _("OpenShot Project (*.osp)"))[0]
        if file_path:
            # Append .osp if needed
            if ".osp" not in file_path:
                file_path = "%s.osp" % file_path

            # Save new project
            self.save_project(file_path)

    def actionImportFiles_trigger(self, event):
        app = get_app()
        _ = app._tr
        recommended_path = app.project.get("import_path")
        if not recommended_path or not os.path.exists(recommended_path):
            recommended_path = os.path.join(info.HOME_PATH)
        files = QFileDialog.getOpenFileNames(self, _("Import File..."), recommended_path)[0]
        for file_path in files:
            self.filesTreeView.add_file(file_path)
            self.filesTreeView.refresh_view()
            app.updates.update_untracked(["import_path"], os.path.dirname(file_path))
            log.info("Imported media file {}".format(file_path))

    def actionAdd_to_Timeline_trigger(self, event):
        # Loop through selected files
        f = None
        files = []
        for file_id in self.selected_files:
            # Find matching file
            files.append(File.get(id=file_id))

        # Get current position of playhead
        fps = get_app().project.get("fps")
        fps_float = float(fps["num"]) / float(fps["den"])
        pos = (self.preview_thread.player.Position() - 1) / fps_float

        # show window
        from windows.add_to_timeline import AddToTimeline
        win = AddToTimeline(files, pos)
        # Run the dialog event loop - blocking interaction on this window during this time
        result = win.exec_()
        if result == QDialog.Accepted:
            log.info('confirmed')
        else:
            log.info('canceled')

    def actionUploadVideo_trigger(self, event):
        # show window
        from windows.upload_video import UploadVideo
        win = UploadVideo()
        # Run the dialog event loop - blocking interaction on this window during this time
        result = win.exec_()
        if result == QDialog.Accepted:
            log.info('Upload Video add confirmed')
        else:
            log.info('Upload Video add cancelled')

    def actionExportVideo_trigger(self, event):
        # show window
        from windows.export import Export
        win = Export()
        # Run the dialog event loop - blocking interaction on this window during this time
        result = win.exec_()
        if result == QDialog.Accepted:
            log.info('Export Video add confirmed')
        else:
            log.info('Export Video add cancelled')

    def actionExportEDL_trigger(self, event):
        """Export EDL File"""
        export_edl()

    def actionExportFCPXML_trigger(self, event):
        """Export XML (Final Cut Pro) File"""
        export_xml()

    def actionImportEDL_trigger(self, event):
        """Import EDL File"""
        import_edl()

    def actionImportFCPXML_trigger(self, event):
        """Import XML (Final Cut Pro) File"""
        import_xml()

    def actionUndo_trigger(self, event):
        log.info('actionUndo_trigger')
        get_app().updates.undo()

        # Update the preview
        self.refreshFrameSignal.emit()

    def actionRedo_trigger(self, event):
        log.info('actionRedo_trigger')
        get_app().updates.redo()

        # Update the preview
        self.refreshFrameSignal.emit()

    def actionPreferences_trigger(self, event):
        # Stop preview thread
        self.SpeedSignal.emit(0)
        ui_util.setup_icon(self, self.actionPlay, "actionPlay", "media-playback-start")
        self.actionPlay.setChecked(False)

        # Set cursor to waiting
        get_app().setOverrideCursor(QCursor(Qt.WaitCursor))

        # Show dialog
        from windows.preferences import Preferences
        win = Preferences()
        # Run the dialog event loop - blocking interaction on this window during this time
        result = win.exec_()
        if result == QDialog.Accepted:
            log.info('Preferences add confirmed')
        else:
            log.info('Preferences add cancelled')

        # Save settings
        s = settings.get_settings()
        s.save()

        # Restore normal cursor
        get_app().restoreOverrideCursor()

    def actionFilesShowAll_trigger(self, event):
        self.filesTreeView.refresh_view()

    def actionFilesShowVideo_trigger(self, event):
        self.filesTreeView.refresh_view()

    def actionFilesShowAudio_trigger(self, event):
        self.filesTreeView.refresh_view()

    def actionFilesShowImage_trigger(self, event):
        self.filesTreeView.refresh_view()

    def actionTransitionsShowAll_trigger(self, event):
        self.transitionsTreeView.refresh_view()

    def actionTransitionsShowCommon_trigger(self, event):
        self.transitionsTreeView.refresh_view()

    def actionHelpContents_trigger(self, event):
        try:
            webbrowser.open("https://www.openshot.org/%suser-guide/?app-menu" % info.website_language(), new=1)
        except Exception as ex:
            QMessageBox.information(self, "Error !", "Unable to open the online help")
            log.error("Unable to open the Help Contents: {}".format(str(ex)))

    def actionAbout_trigger(self, event):
        """Show about dialog"""
        from windows.about import About
        win = About()
        # Run the dialog event loop - blocking interaction on this window during this time
        win.exec_()

    def actionReportBug_trigger(self, event):
        try:
            webbrowser.open("https://www.openshot.org/%sissues/new/?app-menu" % info.website_language(), new=1)
        except Exception as ex:
            QMessageBox.information(self, "Error !", "Unable to open the Bug Report GitHub Issues web page")
            log.error("Unable to open the Bug Report page: {}".format(str(ex)))

    def actionAskQuestion_trigger(self, event):
        try:
            webbrowser.open("https://www.reddit.com/r/OpenShot/", new=1)
        except Exception as ex:
            QMessageBox.information(self, "Error !", "Unable to open the official OpenShot subreddit web page")
            log.error("Unable to open the subreddit page: {}".format(str(ex)))

    def actionTranslate_trigger(self, event):
        try:
            webbrowser.open("https://translations.launchpad.net/openshot/2.0", new=1)
        except Exception as ex:
            QMessageBox.information(self, "Error !", "Unable to open the Translation web page")
            log.error("Unable to open the translation page: {}".format(str(ex)))

    def actionDonate_trigger(self, event):
        try:
            webbrowser.open("https://www.openshot.org/%sdonate/?app-menu" % info.website_language(), new=1)
        except Exception as ex:
            QMessageBox.information(self, "Error !", "Unable to open the Donate web page")
            log.error("Unable to open the donation page: {}".format(str(ex)))

    def actionUpdate_trigger(self, event):
        try:
            webbrowser.open("https://www.openshot.org/%sdownload/?app-toolbar" % info.website_language(), new=1)
        except Exception as ex:
            QMessageBox.information(self, "Error !", "Unable to open the Download web page")
            log.error("Unable to open the download page: {}".format(str(ex)))

    def actionPlay_trigger(self, event, force=None):

        # Determine max frame (based on clips)
        timeline_length = 0.0
        fps = get_app().window.timeline_sync.timeline.info.fps.ToFloat()
        clips = get_app().window.timeline_sync.timeline.Clips()
        for clip in clips:
            clip_last_frame = clip.Position() + clip.Duration()
            if clip_last_frame > timeline_length:
                # Set max length of timeline
                timeline_length = clip_last_frame

        # Convert to int and round
        timeline_length_int = round(timeline_length * fps) + 1

        if force == "pause":
            self.actionPlay.setChecked(False)
        elif force == "play":
            self.actionPlay.setChecked(True)

        if self.actionPlay.isChecked():
            ui_util.setup_icon(self, self.actionPlay, "actionPlay", "media-playback-pause")
            self.PlaySignal.emit(timeline_length_int)

        else:
            ui_util.setup_icon(self, self.actionPlay, "actionPlay")  # to default
            self.PauseSignal.emit()

    def actionPreview_File_trigger(self, event):
        """ Preview the selected media file """
        log.info('actionPreview_File_trigger')

        # Loop through selected files (set 1 selected file if more than 1)
        f = None
        for file_id in self.selected_files:
            # Find matching file
            f = File.get(id=file_id)

        # Bail out if no file selected
        if not f:
            log.info(self.selected_files)
            return

        # show dialog
        from windows.cutting import Cutting
        win = Cutting(f, preview=True)
        win.show()

    def previewFrame(self, position_frames):
        """Preview a specific frame"""
        # Notify preview thread
        self.previewFrameSignal.emit(position_frames)

        # Notify properties dialog
        self.propertyTableView.select_frame(position_frames)

    def handlePausedVideo(self):
        """Handle the pause signal, by refreshing the properties dialog"""
        self.propertyTableView.select_frame(self.preview_thread.player.Position())

    def movePlayhead(self, position_frames):
        """Update playhead position"""
        # Notify preview thread
        self.timeline.movePlayhead(position_frames)

    def SetPlayheadFollow(self, enable_follow):
        """ Enable / Disable follow mode """
        self.timeline.SetPlayheadFollow(enable_follow)

    def actionFastForward_trigger(self, event):

        # Get the video player object
        player = self.preview_thread.player

        if player.Speed() + 1 != 0:
            self.SpeedSignal.emit(player.Speed() + 1)
        else:
            self.SpeedSignal.emit(player.Speed() + 2)

        if player.Mode() == openshot.PLAYBACK_PAUSED:
            self.actionPlay.trigger()

    def actionRewind_trigger(self, event):

        # Get the video player object
        player = self.preview_thread.player

        if player.Speed() - 1 != 0:
            self.SpeedSignal.emit(player.Speed() - 1)
        else:
            self.SpeedSignal.emit(player.Speed() - 2)

        if player.Mode() == openshot.PLAYBACK_PAUSED:
            self.actionPlay.trigger()

    def actionJumpStart_trigger(self, event):
        log.info("actionJumpStart_trigger")

        # Seek to the 1st frame
        self.SeekSignal.emit(1)

    def actionJumpEnd_trigger(self, event):
        log.info("actionJumpEnd_trigger")

        # Determine max frame (based on clips)
        timeline_length = 0.0
        fps = get_app().window.timeline_sync.timeline.info.fps.ToFloat()
        clips = get_app().window.timeline_sync.timeline.Clips()
        for clip in clips:
            clip_last_frame = clip.Position() + clip.Duration()
            if clip_last_frame > timeline_length:
                # Set max length of timeline
                timeline_length = clip_last_frame

        # Convert to int and round
        timeline_length_int = round(timeline_length * fps) + 1

        # Seek to the 1st frame
        self.SeekSignal.emit(timeline_length_int)

    def actionSaveFrame_trigger(self, event):
        log.info("actionSaveFrame_trigger")

        # Translate object
        app = get_app()
        _ = app._tr

        # Prepare to use the status bar
        self.statusBar = QStatusBar()
        self.setStatusBar(self.statusBar)

        # Determine path for saved frame - Default export path
        recommended_path = recommended_path = os.path.join(info.HOME_PATH)
        if app.project.current_filepath:
            recommended_path = os.path.dirname(app.project.current_filepath)

        # Determine path for saved frame - Project's export path
        if app.project.get("export_path"):
            recommended_path = app.project.get("export_path")

        framePath = "%s/Frame-%05d.png" % (recommended_path, self.preview_thread.current_frame)

        # Ask user to confirm or update framePath
        framePath = QFileDialog.getSaveFileName(self, _("Save Frame..."), framePath, _("Image files (*.png)"))[0]

        if not framePath:
            # No path specified (save frame cancelled)
            self.statusBar.showMessage(_("Save Frame cancelled..."), 5000)
            return

        # Append .png if needed
        if not framePath.endswith(".png"):
            framePath = "%s.png" % framePath

        app.updates.update_untracked(["export_path"], os.path.dirname(framePath))
        log.info("Saving frame to %s" % framePath)

        # Pause playback (to prevent crash since we are fixing to change the timeline's max size)
        app.window.actionPlay_trigger(None, force="pause")

        # Save current cache object and create a new CacheMemory object (ignore quality and scale prefs)
        old_cache_object = self.cache_object
        new_cache_object = openshot.CacheMemory(settings.get_settings().get("cache-limit-mb") * 1024 * 1024)
        self.timeline_sync.timeline.SetCache(new_cache_object)

        # Set MaxSize to full project resolution and clear preview cache so we get a full resolution frame
        self.timeline_sync.timeline.SetMaxSize(app.project.get("width"), app.project.get("height"))
        self.cache_object.Clear()

        # Check if file exists, if it does, get the lastModified time
        if os.path.exists(framePath):
            framePathTime = QFileInfo(framePath).lastModified()
        else:
            framePathTime = QDateTime()

        # Get and Save the frame (return is void, so we cannot check for success/fail here - must use file modification timestamp)
<<<<<<< HEAD
        openshot.Timeline.GetFrame(self.timeline_sync.timeline,
                                   self.preview_thread.current_frame).Save(framePath, 1.0)
=======
        openshot.Timeline.GetFrame(self.timeline_sync.timeline, self.preview_thread.current_frame).Save(framePath, 1.0)
>>>>>>> 8201f319

        # Show message to user
        if os.path.exists(framePath) and (QFileInfo(framePath).lastModified() > framePathTime):
            self.statusBar.showMessage(_("Saved Frame to %s" % framePath), 5000)
        else:
            self.statusBar.showMessage(_("Failed to save image to %s" % framePath), 5000)

        # Reset the MaxSize to match the preview and reset the preview cache
        viewport_rect = self.videoPreview.centeredViewport(self.videoPreview.width(), self.videoPreview.height())
        self.timeline_sync.timeline.SetMaxSize(viewport_rect.width(), viewport_rect.height())
        self.cache_object.Clear()
        self.timeline_sync.timeline.SetCache(old_cache_object)
        self.cache_object = old_cache_object
        old_cache_object = None
        new_cache_object = None

    def renumber_all_layers(self, insert_at=None, stride=1000000):
        """Renumber all of the project's layers to be equidistant (in
        increments of stride), leaving room for future insertion/reordering.
        Inserts a new track, if passed an insert_at index"""

        app = get_app()

        # Don't track renumbering in undo history
        app.updates.ignore_history = True

        tracks = sorted(app.project.get("layers"), key=lambda x: x['number'])

        log.warning("######## RENUMBERING TRACKS ########")
        log.info("Tracks before: {}".format([{x['number']: x['id']} for x in reversed(tracks)]))

        # Leave placeholder for new track, if insert requested
        if insert_at is not None and int(insert_at) < len(tracks) + 1:
            tracks.insert(int(insert_at), "__gap__")

        # Statistics for end-of-function logging
        renum_count = len(tracks)
        renum_min = stride
        renum_max = renum_count * stride

        # Collect items to renumber
        targets = []
        gap_num = None
        for (idx, layer) in enumerate(tracks):
            newnum = (idx + 1) * stride

            # Check for insertion placeholder
            if isinstance(layer, str) and layer == "__gap__":
                insert_num = newnum
                continue

            # Look up track info
            oldnum = layer.get('number')
            cur_track = Track.get(number=oldnum)
            if not cur_track:
                log.error('Track number {} not found'.format(oldnum))
                continue

            # Find track elements
            cur_clips = list(Clip.filter(layer=oldnum))
            cur_trans = list(Transition.filter(layer=oldnum))

            # Collect items to be updated with new layer number
            targets.append({
                "number": newnum,
                "track": cur_track,
                "clips": cur_clips,
                "trans": cur_trans,
            })

        # Renumber everything
        for layer in targets:
            try:
                num = layer["number"]
                layer["track"].data["number"] = num
                layer["track"].save()

                for item in layer["clips"] + layer["trans"]:
                    item.data["layer"] = num
                    item.save()
            except (AttributeError, IndexError, ValueError):
                # Ignore references to deleted objects
                continue

        # Re-enable undo tracking for new track insertion
        app.updates.ignore_history = False

        # Create new track and insert at gap point, if requested
        if insert_at is not None:
            track = Track()
            track.data = {"number": insert_num, "y": 0, "label": "", "lock": False}
            track.save()

        log.info("Renumbered {} tracks from {} to {}{}".format(
            renum_count, renum_min, renum_max,
            " (inserted {} at {})".format(insert_num, insert_at) if insert_at else "")
        )

    def actionAddTrack_trigger(self, event):
        log.info("actionAddTrack_trigger")

        # Get # of tracks
        all_tracks = get_app().project.get("layers")
        track_number = reversed(sorted(all_tracks, key=lambda x: x['number']))[0].get("number") + 1000000

        # Create new track above existing layer(s)
        track = Track()
        track.data = {"number": track_number, "y": 0, "label": "", "lock": False}
        track.save()

    def actionAddTrackAbove_trigger(self, event):
        # Get selected track
        all_tracks = get_app().project.get("layers")
        selected_layer_id = self.selected_tracks[0]

        log.info("adding track above {}".format(selected_layer_id))

        # Get track data for selected track
        existing_track = Track.get(id=selected_layer_id)
        if not existing_track:
            # Log error and fail silently
            log.error('No track object found with id: %s' % selected_layer_id)
            return
        selected_layer_num = int(existing_track.data["number"])

        # Find track above selected track (if any)
        try:
            tracks = sorted(all_tracks, key=lambda x: x['number'])
            existing_index = tracks.index(existing_track.data)
        except ValueError as ex:
            log.warning("Could not find track {}: {}".format(selected_layer_num, ex))
            return
        try:
            next_index = existing_index + 1
            next_layer = tracks[next_index]
            delta = abs(selected_layer_num - next_layer.get('number'))
        except IndexError:
            delta = 2000000

        # Calculate new track number (based on gap delta)
        if delta > 2:
            # New track number (pick mid point in track number gap)
            new_track_num = selected_layer_num + int(round(delta / 2.0))

            # Create new track and insert
            track = Track()
            track.data = {"number": new_track_num, "y": 0, "label": "", "lock": False}
            track.save()
        else:
            # Track numbering is too tight, renumber them all and insert
            self.renumber_all_layers(insert_at=next_index)

        tracks = sorted(get_app().project.get("layers"), key=lambda x: x['number'])

        # Temporarily for debugging
        log.info("Tracks after: {}".format([{x['number']: x['id']} for x in reversed(tracks)]))

    def actionAddTrackBelow_trigger(self, event):
        # Get selected track
        all_tracks = get_app().project.get("layers")
        selected_layer_id = self.selected_tracks[0]

        log.info("adding track below {}".format(selected_layer_id))

        # Get track data for selected track
        existing_track = Track.get(id=selected_layer_id)
        if not existing_track:
            # Log error and fail silently
            log.error('No track object found with id: %s' % selected_layer_id)
            return
        selected_layer_num = int(existing_track.data["number"])

        # Get track below selected track (if any)
        try:
            tracks = sorted(all_tracks, key=lambda x: x['number'])
            existing_index = tracks.index(existing_track.data)
        except ValueError as ex:
            log.warning("Could not find track {}: {}".format(selected_layer_num, ex))
            return

        if existing_index > 0:
            prev_index = existing_index - 1
            prev_layer = tracks[prev_index]
            delta = abs(selected_layer_num - prev_layer.get('number'))
        else:
            delta = selected_layer_num

        # Calculate new track number (based on gap delta)
        if delta > 2:
            # New track number (pick mid point in track number gap)
            new_track_num = selected_layer_num - int(round(delta / 2.0))

            log.info("New track num {} (delta {})".format(new_track_num, delta))

            # Create new track and insert
            track = Track()
            track.data = {"number": new_track_num, "y": 0, "label": "", "lock": False}
            track.save()
        else:
            # Track numbering is too tight, renumber them all and insert
            self.renumber_all_layers(insert_at=existing_index)

        tracks = sorted(get_app().project.get("layers"), key=lambda x: x['number'])

        # Temporarily for debugging
        log.info("Tracks after: {}".format([{x['number']: x['id']} for x in reversed(tracks)]))

    def actionArrowTool_trigger(self, event):
        log.info("actionArrowTool_trigger")

    def actionSnappingTool_trigger(self, event):
        log.info("actionSnappingTool_trigger")
        log.info(self.actionSnappingTool.isChecked())

        # Enable / Disable snapping mode
        self.timeline.SetSnappingMode(self.actionSnappingTool.isChecked())

    def actionRazorTool_trigger(self, event):
        """Toggle razor tool on and off"""
        log.info('actionRazorTool_trigger')

        # Enable / Disable razor mode
        self.timeline.SetRazorMode(self.actionRazorTool.isChecked())

    def actionAddMarker_trigger(self, event):
        log.info("actionAddMarker_trigger")

        # Get player object
        player = self.preview_thread.player

        # Calculate frames per second
        fps = get_app().project.get("fps")
        fps_float = float(fps["num"]) / float(fps["den"])

        # Calculate position in seconds
        position = (player.Position() - 1) / fps_float

        # Look for existing Marker
        marker = Marker()
        marker.data = {"position": position, "icon": "blue.png"}
        marker.save()

    def actionPreviousMarker_trigger(self, event):
        log.info("actionPreviousMarker_trigger")

        # Calculate current position (in seconds)
        fps = get_app().project.get("fps")
        fps_float = float(fps["num"]) / float(fps["den"])
        current_position = (self.preview_thread.current_frame - 1) / fps_float
        all_marker_positions = []

        # Get list of marker and important positions (like selected clip bounds)
        for marker in Marker.filter():
            all_marker_positions.append(marker.data["position"])

        # Loop through selected clips (and add key positions)
        for clip_id in self.selected_clips:
            # Get selected object
            selected_clip = Clip.get(id=clip_id)
            if selected_clip:
                all_marker_positions.append(selected_clip.data["position"])
                all_marker_positions.append(selected_clip.data["position"] + (selected_clip.data["end"] - selected_clip.data["start"]))

        # Loop through selected transitions (and add key positions)
        for tran_id in self.selected_transitions:
            # Get selected object
            selected_tran = Transition.get(id=tran_id)
            if selected_tran:
                all_marker_positions.append(selected_tran.data["position"])
                all_marker_positions.append(selected_tran.data["position"] + (selected_tran.data["end"] - selected_tran.data["start"]))

        # Loop through all markers, and find the closest one to the left
        closest_position = None
        for marker_position in sorted(all_marker_positions):
            # Is marker smaller than position?
            if marker_position < current_position and (abs(marker_position - current_position) > 0.1):
                # Is marker larger than previous marker
                if closest_position and marker_position > closest_position:
                    # Set a new closest marker
                    closest_position = marker_position
                elif not closest_position:
                    # First one found
                    closest_position = marker_position

        # Seek to marker position (if any)
        if closest_position is not None:
            # Seek
            frame_to_seek = round(closest_position * fps_float) + 1
            self.SeekSignal.emit(frame_to_seek)

            # Update the preview and reselct current frame in properties
            get_app().window.refreshFrameSignal.emit()
            get_app().window.propertyTableView.select_frame(frame_to_seek)

    def actionNextMarker_trigger(self, event):
        log.info("actionNextMarker_trigger")
        log.info(self.preview_thread.current_frame)

        # Calculate current position (in seconds)
        fps = get_app().project.get("fps")
        fps_float = float(fps["num"]) / float(fps["den"])
        current_position = (self.preview_thread.current_frame - 1) / fps_float
        all_marker_positions = []

        # Get list of marker and important positions (like selected clip bounds)
        for marker in Marker.filter():
            all_marker_positions.append(marker.data["position"])

        # Loop through selected clips (and add key positions)
        for clip_id in self.selected_clips:
            # Get selected object
            selected_clip = Clip.get(id=clip_id)
            if selected_clip:
                all_marker_positions.append(selected_clip.data["position"])
                all_marker_positions.append(selected_clip.data["position"] + (selected_clip.data["end"] - selected_clip.data["start"]))

        # Loop through selected transitions (and add key positions)
        for tran_id in self.selected_transitions:
            # Get selected object
            selected_tran = Transition.get(id=tran_id)
            if selected_tran:
                all_marker_positions.append(selected_tran.data["position"])
                all_marker_positions.append(selected_tran.data["position"] + (selected_tran.data["end"] - selected_tran.data["start"]))

        # Loop through all markers, and find the closest one to the right
        closest_position = None
        for marker_position in sorted(all_marker_positions):
            # Is marker smaller than position?
            if marker_position > current_position and (abs(marker_position - current_position) > 0.1):
                # Is marker larger than previous marker
                if closest_position and marker_position < closest_position:
                    # Set a new closest marker
                    closest_position = marker_position
                elif not closest_position:
                    # First one found
                    closest_position = marker_position

        # Seek to marker position (if any)
        if closest_position is not None:
            # Seek
            frame_to_seek = round(closest_position * fps_float) + 1
            self.SeekSignal.emit(frame_to_seek)

            # Update the preview and reselct current frame in properties
            get_app().window.refreshFrameSignal.emit()
            get_app().window.propertyTableView.select_frame(frame_to_seek)

    def actionCenterOnPlayhead_trigger(self, event):
        """ Center the timeline on the current playhead position """
        self.timeline.centerOnPlayhead()

    def getShortcutByName(self, setting_name):
        """ Get a key sequence back from the setting name """
        s = settings.get_settings()
        shortcut = QKeySequence(s.get(setting_name))
        return shortcut

    def getAllKeyboardShortcuts(self):
        """ Get a key sequence back from the setting name """
        keyboard_shortcuts = []
        all_settings = settings.get_settings()._data
        for setting in all_settings:
            if setting.get('category') == 'Keyboard':
                keyboard_shortcuts.append(setting)
        return keyboard_shortcuts

    def keyPressEvent(self, event):
        """ Process key press events and match with known shortcuts"""
        # Detect the current KeySequence pressed (including modifier keys)
        key_value = event.key()
        modifiers = int(event.modifiers())

        # Abort handling if the key sequence is invalid
        if (key_value <= 0 or key_value in
           [Qt.Key_Shift, Qt.Key_Alt, Qt.Key_Control, Qt.Key_Meta]):
            return

        # A valid keysequence was detected
        key = QKeySequence(modifiers + key_value)

        # Get the video player object
        player = self.preview_thread.player

        # Get framerate
        fps = get_app().project.get("fps")
        fps_float = float(fps["num"]) / float(fps["den"])
        playhead_position = float(self.preview_thread.current_frame - 1) / fps_float

        # Basic shortcuts i.e just a letter
        if key.matches(self.getShortcutByName("seekPreviousFrame")) == QKeySequence.ExactMatch:
            # Pause video
            self.actionPlay_trigger(event, force="pause")
            # Set speed to 0
            if player.Speed() != 0:
                self.SpeedSignal.emit(0)
            # Seek to previous frame
            self.SeekSignal.emit(player.Position() - 1)

            # Notify properties dialog
            self.propertyTableView.select_frame(player.Position())

        elif key.matches(self.getShortcutByName("seekNextFrame")) == QKeySequence.ExactMatch:
            # Pause video
            self.actionPlay_trigger(event, force="pause")
            # Set speed to 0
            if player.Speed() != 0:
                self.SpeedSignal.emit(0)
            # Seek to next frame
            self.SeekSignal.emit(player.Position() + 1)

            # Notify properties dialog
            self.propertyTableView.select_frame(player.Position())

        elif key.matches(self.getShortcutByName("rewindVideo")) == QKeySequence.ExactMatch:
            # Toggle rewind and start playback
            self.actionRewind.trigger()
            ui_util.setup_icon(self, self.actionPlay, "actionPlay", "media-playback-pause")
            self.actionPlay.setChecked(True)

        elif key.matches(self.getShortcutByName("fastforwardVideo")) == QKeySequence.ExactMatch:
            # Toggle fastforward button and start playback
            self.actionFastForward.trigger()
            ui_util.setup_icon(self, self.actionPlay, "actionPlay", "media-playback-pause")
            self.actionPlay.setChecked(True)

        elif (key.matches(self.getShortcutByName("playToggle")) == QKeySequence.ExactMatch or
              key.matches(self.getShortcutByName("playToggle1")) == QKeySequence.ExactMatch or
              key.matches(self.getShortcutByName("playToggle2")) == QKeySequence.ExactMatch or
              key.matches(self.getShortcutByName("playToggle3")) == QKeySequence.ExactMatch):
            # Toggle playbutton and show properties
            self.actionPlay.trigger()
            self.propertyTableView.select_frame(player.Position())

        elif (key.matches(self.getShortcutByName("deleteItem")) == QKeySequence.ExactMatch or
              key.matches(self.getShortcutByName("deleteItem1")) == QKeySequence.ExactMatch):
            # Delete selected clip / transition
            self.actionRemoveClip.trigger()
            self.actionRemoveTransition.trigger()

        # Boiler plate key mappings (mostly for menu support on Ubuntu/Unity)
        elif key.matches(self.getShortcutByName("actionNew")) == QKeySequence.ExactMatch:
            self.actionNew.trigger()
        elif key.matches(self.getShortcutByName("actionOpen")) == QKeySequence.ExactMatch:
            self.actionOpen.trigger()
        elif key.matches(self.getShortcutByName("actionSave")) == QKeySequence.ExactMatch:
            self.actionSave.trigger()
        elif key.matches(self.getShortcutByName("actionUndo")) == QKeySequence.ExactMatch:
            self.actionUndo.trigger()
        elif key.matches(self.getShortcutByName("actionSaveAs")) == QKeySequence.ExactMatch:
            self.actionSaveAs.trigger()
        elif key.matches(self.getShortcutByName("actionImportFiles")) == QKeySequence.ExactMatch:
            self.actionImportFiles.trigger()
        elif key.matches(self.getShortcutByName("actionRedo")) == QKeySequence.ExactMatch:
            self.actionRedo.trigger()
        elif key.matches(self.getShortcutByName("actionExportVideo")) == QKeySequence.ExactMatch:
            self.actionExportVideo.trigger()
        elif key.matches(self.getShortcutByName("actionQuit")) == QKeySequence.ExactMatch:
            self.actionQuit.trigger()
        elif key.matches(self.getShortcutByName("actionPreferences")) == QKeySequence.ExactMatch:
            self.actionPreferences.trigger()
        elif key.matches(self.getShortcutByName("actionAddTrack")) == QKeySequence.ExactMatch:
            self.actionAddTrack.trigger()
        elif key.matches(self.getShortcutByName("actionAddMarker")) == QKeySequence.ExactMatch:
            self.actionAddMarker.trigger()
        elif key.matches(self.getShortcutByName("actionPreviousMarker")) == QKeySequence.ExactMatch:
            self.actionPreviousMarker.trigger()
        elif key.matches(self.getShortcutByName("actionNextMarker")) == QKeySequence.ExactMatch:
            self.actionNextMarker.trigger()
        elif key.matches(self.getShortcutByName("actionCenterOnPlayhead")) == QKeySequence.ExactMatch:
            self.actionCenterOnPlayhead.trigger()
        elif key.matches(self.getShortcutByName("actionTimelineZoomIn")) == QKeySequence.ExactMatch:
            self.actionTimelineZoomIn.trigger()
        elif key.matches(self.getShortcutByName("actionTimelineZoomOut")) == QKeySequence.ExactMatch:
            self.actionTimelineZoomOut.trigger()
        elif key.matches(self.getShortcutByName("actionTitle")) == QKeySequence.ExactMatch:
            self.actionTitle.trigger()
        elif key.matches(self.getShortcutByName("actionAnimatedTitle")) == QKeySequence.ExactMatch:
            self.actionAnimatedTitle.trigger()
        elif key.matches(self.getShortcutByName("actionFullscreen")) == QKeySequence.ExactMatch:
            self.actionFullscreen.trigger()
        elif key.matches(self.getShortcutByName("actionAbout")) == QKeySequence.ExactMatch:
            self.actionAbout.trigger()
        elif key.matches(self.getShortcutByName("actionThumbnailView")) == QKeySequence.ExactMatch:
            self.actionThumbnailView.trigger()
        elif key.matches(self.getShortcutByName("actionDetailsView")) == QKeySequence.ExactMatch:
            self.actionDetailsView.trigger()
        elif key.matches(self.getShortcutByName("actionProfile")) == QKeySequence.ExactMatch:
            self.actionProfile.trigger()
        elif key.matches(self.getShortcutByName("actionAdd_to_Timeline")) == QKeySequence.ExactMatch:
            self.actionAdd_to_Timeline.trigger()
        elif key.matches(self.getShortcutByName("actionSplitClip")) == QKeySequence.ExactMatch:
            self.actionSplitClip.trigger()
        elif key.matches(self.getShortcutByName("actionSnappingTool")) == QKeySequence.ExactMatch:
            self.actionSnappingTool.trigger()
        elif key.matches(self.getShortcutByName("actionJumpStart")) == QKeySequence.ExactMatch:
            self.actionJumpStart.trigger()
        elif key.matches(self.getShortcutByName("actionJumpEnd")) == QKeySequence.ExactMatch:
            self.actionJumpEnd.trigger()
        elif key.matches(self.getShortcutByName("actionSaveFrame")) == QKeySequence.ExactMatch:
            self.actionSaveFrame.trigger()
        elif key.matches(self.getShortcutByName("actionProperties")) == QKeySequence.ExactMatch:
            self.actionProperties.trigger()
        elif key.matches(self.getShortcutByName("actionTransform")) == QKeySequence.ExactMatch:
            if not self.is_transforming and self.selected_clips:
                self.TransformSignal.emit(self.selected_clips[0])
            else:
                self.TransformSignal.emit("")

        elif key.matches(self.getShortcutByName("actionInsertKeyframe")) == QKeySequence.ExactMatch:
            print("actionInsertKeyframe")
            if self.selected_clips or self.selected_transitions:
                self.InsertKeyframe.emit(event)

        # Timeline keyboard shortcuts
        elif key.matches(self.getShortcutByName("sliceAllKeepBothSides")) == QKeySequence.ExactMatch:
            intersecting_clips = Clip.filter(intersect=playhead_position)
            intersecting_trans = Transition.filter(intersect=playhead_position)
            if intersecting_clips or intersecting_trans:
                # Get list of clip ids
                clip_ids = [c.id for c in intersecting_clips]
                trans_ids = [t.id for t in intersecting_trans]
                self.timeline.Slice_Triggered(0, clip_ids, trans_ids, playhead_position)
        elif key.matches(self.getShortcutByName("sliceAllKeepLeftSide")) == QKeySequence.ExactMatch:
            intersecting_clips = Clip.filter(intersect=playhead_position)
            intersecting_trans = Transition.filter(intersect=playhead_position)
            if intersecting_clips or intersecting_trans:
                # Get list of clip ids
                clip_ids = [c.id for c in intersecting_clips]
                trans_ids = [t.id for t in intersecting_trans]
                self.timeline.Slice_Triggered(1, clip_ids, trans_ids, playhead_position)
        elif key.matches(self.getShortcutByName("sliceAllKeepRightSide")) == QKeySequence.ExactMatch:
            intersecting_clips = Clip.filter(intersect=playhead_position)
            intersecting_trans = Transition.filter(intersect=playhead_position)
            if intersecting_clips or intersecting_trans:
                # Get list of clip ids
                clip_ids = [c.id for c in intersecting_clips]
                trans_ids = [t.id for t in intersecting_trans]
                self.timeline.Slice_Triggered(2, clip_ids, trans_ids, playhead_position)
        elif key.matches(self.getShortcutByName("copyAll")) == QKeySequence.ExactMatch:
            self.timeline.Copy_Triggered(-1, self.selected_clips, self.selected_transitions)
        elif key.matches(self.getShortcutByName("pasteAll")) == QKeySequence.ExactMatch:
            self.timeline.Paste_Triggered(9, float(playhead_position), -1, [], [])
        elif key.matches(self.getShortcutByName("nudgeLeft")) == QKeySequence.ExactMatch:
            self.timeline.Nudge_Triggered(-1, self.selected_clips, self.selected_transitions)
        elif key.matches(self.getShortcutByName("nudgeRight")) == QKeySequence.ExactMatch:
            self.timeline.Nudge_Triggered(1, self.selected_clips, self.selected_transitions)

        # Select All / None
        elif key.matches(self.getShortcutByName("selectAll")) == QKeySequence.ExactMatch:
            self.timeline.SelectAll()

        elif key.matches(self.getShortcutByName("selectNone")) == QKeySequence.ExactMatch:
            self.timeline.ClearAllSelections()

        # Bubble event on
        event.ignore()


    def actionProfile_trigger(self, event):
        # Show dialog
        from windows.profile import Profile
        win = Profile()
        # Run the dialog event loop - blocking interaction on this window during this time
        result = win.exec_()
        if result == QDialog.Accepted:
            log.info('Profile add confirmed')


    def actionSplitClip_trigger(self, event):
        log.info("actionSplitClip_trigger")

        # Loop through selected files (set 1 selected file if more than 1)
        f = None
        for file_id in self.selected_files:
            # Find matching file
            f = File.get(id=file_id)

        # Bail out if no file selected
        if not f:
            log.info(self.selected_files)
            return

        # show dialog
        from windows.cutting import Cutting
        win = Cutting(f)
        # Run the dialog event loop - blocking interaction on this window during that time
        result = win.exec_()
        if result == QDialog.Accepted:
            log.info('Cutting Finished')
        else:
            log.info('Cutting Cancelled')

    def actionRemove_from_Project_trigger(self, event):
        log.info("actionRemove_from_Project_trigger")

        # Loop through selected files
        for file_id in self.selected_files:
            # Find matching file
            f = File.get(id=file_id)
            if f:
                # Remove file
                f.delete()

                # Find matching clips (if any)
                clips = Clip.filter(file_id=file_id)
                for c in clips:
                    # Remove clip
                    c.delete()

        # Clear selected files
        self.selected_files = []

        # Refresh preview
        get_app().window.refreshFrameSignal.emit()

    def actionRemoveClip_trigger(self, event):
        log.info('actionRemoveClip_trigger')

        # Loop through selected clips
        for clip_id in deepcopy(self.selected_clips):
            # Find matching file
            clips = Clip.filter(id=clip_id)
            for c in clips:
                # Clear selected clips
                self.removeSelection(clip_id, "clip")

                # Remove clip
                c.delete()

        # Refresh preview
        get_app().window.refreshFrameSignal.emit()

    def actionProperties_trigger(self, event):
        log.info('actionProperties_trigger')

        # Show properties dock
        if not self.dockProperties.isVisible():
            self.dockProperties.show()

    def actionRemoveEffect_trigger(self, event):
        log.info('actionRemoveEffect_trigger')

        # Loop through selected clips
        for effect_id in deepcopy(self.selected_effects):
            log.info("effect id: %s" % effect_id)

            # Find matching file
            clips = Clip.filter()
            found_effect = None
            for c in clips:
                found_effect = False
                log.info("c.data[effects]: %s" % c.data["effects"])

                for effect in c.data["effects"]:
                    if effect["id"] == effect_id:
                        found_effect = effect
                        break

                if found_effect:
                    # Remove found effect from clip data and save clip
                    c.data["effects"].remove(found_effect)

                    # Remove unneeded attributes from JSON
                    c.data.pop("reader")

                    # Save clip
                    c.save()

                    # Clear selected effects
                    self.removeSelection(effect_id, "effect")

        # Refresh preview
        get_app().window.refreshFrameSignal.emit()

    def actionRemoveTransition_trigger(self, event):
        log.info('actionRemoveTransition_trigger')

        # Loop through selected clips
        for tran_id in deepcopy(self.selected_transitions):
            # Find matching file
            transitions = Transition.filter(id=tran_id)
            for t in transitions:
                # Clear selected clips
                self.removeSelection(tran_id, "transition")

                # Remove transition
                t.delete()

        # Refresh preview
        get_app().window.refreshFrameSignal.emit()

    def actionRemoveTrack_trigger(self, event):
        log.info('actionRemoveTrack_trigger')

        # Get translation function
        _ = get_app()._tr

        track_id = self.selected_tracks[0]
        max_track_number = len(get_app().project.get("layers"))

        # Get details of selected track
        selected_track = Track.get(id=track_id)
        selected_track_number = int(selected_track.data["number"])

        # Don't allow user to delete final track
        if max_track_number == 1:
            # Show error and do nothing
            QMessageBox.warning(self, _("Error Removing Track"), _("You must keep at least 1 track"))
            return

        # Revove all clips on this track first
        for clip in Clip.filter(layer=selected_track_number):
            clip.delete()

        # Revove all transitions on this track first
        for trans in Transition.filter(layer=selected_track_number):
            trans.delete()

        # Remove track
        selected_track.delete()

        # Clear selected track
        self.selected_tracks = []

        # Refresh preview
        get_app().window.refreshFrameSignal.emit()

    def actionLockTrack_trigger(self, event):
        """Callback for locking a track"""
        log.info('actionLockTrack_trigger')

        # Get details of track
        track_id = self.selected_tracks[0]
        selected_track = Track.get(id=track_id)

        # Lock track and save
        selected_track.data['lock'] = True
        selected_track.save()

    def actionUnlockTrack_trigger(self, event):
        """Callback for unlocking a track"""
        log.info('actionUnlockTrack_trigger')

        # Get details of track
        track_id = self.selected_tracks[0]
        selected_track = Track.get(id=track_id)

        # Lock track and save
        selected_track.data['lock'] = False
        selected_track.save()

    def actionRenameTrack_trigger(self, event):
        """Callback for renaming track"""
        log.info('actionRenameTrack_trigger')

        # Get translation function
        _ = get_app()._tr

        # Get details of track
        track_id = self.selected_tracks[0]
        selected_track = Track.get(id=track_id)

        # Find display track number
        all_tracks = get_app().project.get("layers")
        display_count = len(all_tracks)
        for track in reversed(sorted(all_tracks, key=lambda x: x['number'])):
            if track.get("id") == track_id:
                break
            display_count -= 1

        track_name = selected_track.data["label"] or _("Track %s") % display_count

        text, ok = QInputDialog.getText(self, _('Rename Track'), _('Track Name:'), text=track_name)
        if ok:
            # Update track
            selected_track.data["label"] = text
            selected_track.save()

    def actionRemoveMarker_trigger(self, event):
        log.info('actionRemoveMarker_trigger')

        for marker_id in self.selected_markers:
            marker = Marker.filter(id=marker_id)
            for m in marker:
                # Remove track
                m.delete()

    def actionTimelineZoomIn_trigger(self, event):
        self.sliderZoom.setValue(self.sliderZoom.value() - self.sliderZoom.singleStep())

    def actionTimelineZoomOut_trigger(self, event):
        self.sliderZoom.setValue(self.sliderZoom.value() + self.sliderZoom.singleStep())

    def actionFullscreen_trigger(self, event):
        # Toggle fullscreen mode
        if not self.isFullScreen():
            self.showFullScreen()
        else:
            self.showNormal()

    def actionFile_Properties_trigger(self, event):
        log.info("Show file properties")

        # Loop through selected files (set 1 selected file if more than 1)
        f = None
        for file_id in self.selected_files:
            # Find matching file
            f = File.get(id=file_id)

        # show dialog
        from windows.file_properties import FileProperties
        win = FileProperties(f)
        # Run the dialog event loop - blocking interaction on this window during that time
        result = win.exec_()
        if result == QDialog.Accepted:

            # BRUTE FORCE approach: go through all clips and update file path
            clips = Clip.filter(file_id=file_id)
            for c in clips:
                # update clip
                c.data["reader"]["path"] = f.data["path"]
                c.save()

            log.info('File Properties Finished')
        else:
            log.info('File Properties Cancelled')

    def actionDetailsView_trigger(self, event):
        log.info("Switch to Details View")

        # Get settings
        app = get_app()
        s = settings.get_settings()

        # Prepare treeview for deletion
        if self.filesTreeView:
            self.filesTreeView.prepare_for_delete()

        # Files
        if app.context_menu_object == "files":
            s.set("file_view", "details")
            self.tabFiles.layout().removeWidget(self.filesTreeView)
            self.filesTreeView.deleteLater()
            self.filesTreeView = None
            self.filesTreeView = FilesTreeView(self)
            self.tabFiles.layout().addWidget(self.filesTreeView)

        # Transitions
        elif app.context_menu_object == "transitions":
            s.set("transitions_view", "details")
            self.tabTransitions.layout().removeWidget(self.transitionsTreeView)
            self.transitionsTreeView.deleteLater()
            self.transitionsTreeView = None
            self.transitionsTreeView = TransitionsTreeView(self)
            self.tabTransitions.layout().addWidget(self.transitionsTreeView)

        # Effects
        elif app.context_menu_object == "effects":
            s.set("effects_view", "details")
            self.tabEffects.layout().removeWidget(self.effectsTreeView)
            self.effectsTreeView.deleteLater()
            self.effectsTreeView = None
            self.effectsTreeView = EffectsTreeView(self)
            self.tabEffects.layout().addWidget(self.effectsTreeView)

    def actionThumbnailView_trigger(self, event):
        log.info("Switch to Thumbnail View")

        # Get settings
        app = get_app()
        s = settings.get_settings()

        # Prepare treeview for deletion
        if self.filesTreeView:
            self.filesTreeView.prepare_for_delete()

        # Files
        if app.context_menu_object == "files":
            s.set("file_view", "thumbnail")
            self.tabFiles.layout().removeWidget(self.filesTreeView)
            self.filesTreeView.deleteLater()
            self.filesTreeView = None
            self.filesTreeView = FilesListView(self)
            self.tabFiles.layout().addWidget(self.filesTreeView)

        # Transitions
        elif app.context_menu_object == "transitions":
            s.set("transitions_view", "thumbnail")
            self.tabTransitions.layout().removeWidget(self.transitionsTreeView)
            self.transitionsTreeView.deleteLater()
            self.transitionsTreeView = None
            self.transitionsTreeView = TransitionsListView(self)
            self.tabTransitions.layout().addWidget(self.transitionsTreeView)

        # Effects
        elif app.context_menu_object == "effects":
            s.set("effects_view", "thumbnail")
            self.tabEffects.layout().removeWidget(self.effectsTreeView)
            self.effectsTreeView.deleteLater()
            self.effectsTreeView = None
            self.effectsTreeView = EffectsListView(self)
            self.tabEffects.layout().addWidget(self.effectsTreeView)

    def resize_contents(self):
        if self.filesTreeView:
            self.filesTreeView.resize_contents()

    def getDocks(self):
        """ Get a list of all dockable widgets """
        return [self.dockFiles,
                self.dockTransitions,
                self.dockEffects,
                self.dockVideo,
                self.dockProperties,
                self.dockTimeline]

    def removeDocks(self):
        """ Remove all dockable widgets on main screen """
        for dock in self.getDocks():
            self.removeDockWidget(dock)

    def addDocks(self, docks, area):
        """ Add all dockable widgets to the same dock area on the main screen """
        for dock in docks:
            self.addDockWidget(area, dock)

    def floatDocks(self, is_floating):
        """ Float or Un-Float all dockable widgets above main screen """
        for dock in self.getDocks():
            dock.setFloating(is_floating)

    def showDocks(self, docks):
        """ Show all dockable widgets on the main screen """
        for dock in docks:
            if get_app().window.dockWidgetArea(dock) != Qt.NoDockWidgetArea:
                # Only show correctly docked widgets
                dock.show()

    def freezeDocks(self):
        """ Freeze all dockable widgets on the main screen (prevent them being closed, floated, or moved) """
        for dock in self.getDocks():
            dock.setFeatures(QDockWidget.NoDockWidgetFeatures)

    def unFreezeDocks(self):
        """ Un-freeze all dockable widgets on the main screen (allow them to be closed, floated, or moved, as appropriate) """
        for dock in self.getDocks():
            if dock is self.dockTimeline:
                dock.setFeatures(QDockWidget.DockWidgetFloatable | QDockWidget.DockWidgetMovable)
            else:
                dock.setFeatures(QDockWidget.DockWidgetClosable | QDockWidget.DockWidgetFloatable | QDockWidget.DockWidgetMovable)

    def hideDocks(self):
        """ Hide all dockable widgets on the main screen """
        for dock in self.getDocks():
            dock.hide()

    def actionSimple_View_trigger(self, event):
        """ Switch to the default / simple view  """
        self.removeDocks()

        # Add Docks
        self.addDocks([self.dockFiles, self.dockTransitions, self.dockEffects, self.dockVideo], Qt.TopDockWidgetArea)

        self.floatDocks(False)
        self.tabifyDockWidget(self.dockFiles, self.dockTransitions)
        self.tabifyDockWidget(self.dockTransitions, self.dockEffects)
        self.showDocks([self.dockFiles, self.dockTransitions, self.dockEffects, self.dockVideo])

        # Set initial size of docks
        simple_state = "AAAA/wAAAAD9AAAAAwAAAAAAAAEnAAAC3/wCAAAAAvwAAAJeAAAApwAAAAAA////+gAAAAACAAAAAfsAAAAYAGQAbwBjAGsASwBlAHkAZgByAGEAbQBlAAAAAAD/////AAAAAAAAAAD7AAAAHABkAG8AYwBrAFAAcgBvAHAAZQByAHQAaQBlAHMAAAAAJwAAAt8AAACnAP///wAAAAEAAAEcAAABQPwCAAAAAfsAAAAYAGQAbwBjAGsASwBlAHkAZgByAGEAbQBlAQAAAVgAAAAVAAAAAAAAAAAAAAACAAAERgAAAtj8AQAAAAH8AAAAAAAABEYAAAD6AP////wCAAAAAvwAAAAnAAABwAAAALQA/////AEAAAAC/AAAAAAAAAFcAAAAewD////6AAAAAAIAAAAD+wAAABIAZABvAGMAawBGAGkAbABlAHMBAAAAAP////8AAACYAP////sAAAAeAGQAbwBjAGsAVAByAGEAbgBzAGkAdABpAG8AbgBzAQAAAAD/////AAAAmAD////7AAAAFgBkAG8AYwBrAEUAZgBmAGUAYwB0AHMBAAAAAP////8AAACYAP////sAAAASAGQAbwBjAGsAVgBpAGQAZQBvAQAAAWIAAALkAAAARwD////7AAAAGABkAG8AYwBrAFQAaQBtAGUAbABpAG4AZQEAAAHtAAABEgAAAJYA////AAAERgAAAAEAAAABAAAAAgAAAAEAAAAC/AAAAAEAAAACAAAAAQAAAA4AdABvAG8AbABCAGEAcgEAAAAA/////wAAAAAAAAAA"
        self.restoreState(qt_types.str_to_bytes(simple_state))
        QCoreApplication.processEvents()


    def actionAdvanced_View_trigger(self, event):
        """ Switch to an alternative view """
        self.removeDocks()

        # Add Docks
        self.addDocks([self.dockFiles, self.dockTransitions, self.dockVideo], Qt.TopDockWidgetArea)
        self.addDocks([self.dockEffects], Qt.RightDockWidgetArea)
        self.addDocks([self.dockProperties], Qt.LeftDockWidgetArea)

        self.floatDocks(False)
        self.tabifyDockWidget(self.dockTransitions, self.dockEffects)
        self.showDocks([self.dockFiles, self.dockTransitions, self.dockVideo, self.dockEffects, self.dockProperties])

        # Set initial size of docks
        advanced_state = "AAAA/wAAAAD9AAAAAwAAAAAAAADxAAADKPwCAAAAAvsAAAAcAGQAbwBjAGsAUAByAG8AcABlAHIAdABpAGUAcwEAAAA9AAADKAAAAKEA/////AAAAl4AAACnAAAAAAD////6AAAAAAIAAAAB+wAAABgAZABvAGMAawBLAGUAeQBmAHIAYQBtAGUAAAAAAP////8AAAAAAAAAAAAAAAEAAADVAAADKPwCAAAAAfsAAAAYAGQAbwBjAGsASwBlAHkAZgByAGEAbQBlAQAAAVgAAAAVAAAAAAAAAAAAAAACAAAFDwAAAyH8AQAAAAH8AAAA9wAABQ8AAAD6AP////wCAAAAAvwAAAA9AAACIQAAAVMA/////AEAAAAC/AAAAPcAAAG9AAAAewD////8AgAAAAL7AAAAEgBkAG8AYwBrAEYAaQBsAGUAcwEAAAA9AAAA9gAAAJgA/////AAAATkAAAElAAAAtQEAABz6AAAAAQEAAAAC+wAAAB4AZABvAGMAawBUAHIAYQBuAHMAaQB0AGkAbwBuAHMBAAAAAP////8AAABsAP////sAAAAWAGQAbwBjAGsARQBmAGYAZQBjAHQAcwEAAAC+AAABKgAAAFoA////+wAAABIAZABvAGMAawBWAGkAZABlAG8BAAACugAAA0wAAABHAP////sAAAAYAGQAbwBjAGsAVABpAG0AZQBsAGkAbgBlAQAAAmQAAAD6AAAAlgD///8AAAUPAAAAAQAAAAEAAAACAAAAAQAAAAL8AAAAAQAAAAIAAAABAAAADgB0AG8AbwBsAEIAYQByAQAAAAD/////AAAAAAAAAAA="
        self.restoreState(qt_types.str_to_bytes(advanced_state))
        QCoreApplication.processEvents()

    def actionFreeze_View_trigger(self, event):
        """ Freeze all dockable widgets on the main screen """
        self.freezeDocks()
        self.actionFreeze_View.setVisible(False)
        self.actionUn_Freeze_View.setVisible(True)
        self.docks_frozen = True

    def actionUn_Freeze_View_trigger(self, event):
        """ Un-Freeze all dockable widgets on the main screen """
        self.unFreezeDocks()
        self.actionFreeze_View.setVisible(True)
        self.actionUn_Freeze_View.setVisible(False)
        self.docks_frozen = False

    def actionShow_All_trigger(self, event):
        """ Show all dockable widgets """
        self.showDocks(self.getDocks())

    def actionTutorial_trigger(self, event):
        """ Show tutorial again """
        s = settings.get_settings()

        # Clear tutorial settings
        s.set("tutorial_enabled", True)
        s.set("tutorial_ids", "")

        # Show first tutorial dialog again
        if self.tutorial_manager:
            self.tutorial_manager.exit_manager()
            self.tutorial_manager = TutorialManager(self)

    def SetWindowTitle(self, profile=None):
        """ Set the window title based on a variety of factors """

        # Get translation function
        app = get_app()
        _ = app._tr

        if not profile:
            profile = app.project.get("profile")

        # Determine if the project needs saving (has any unsaved changes)
        save_indicator = ""
        if app.project.needs_save():
            save_indicator = "*"
            self.actionSave.setEnabled(True)
        else:
            self.actionSave.setEnabled(False)

        # Is this a saved project?
        if not app.project.current_filepath:
            # Not saved yet
            self.setWindowTitle("%s %s [%s] - %s" % (save_indicator, _("Untitled Project"), profile, "OpenShot Video Editor"))
        else:
            # Yes, project is saved
            # Get just the filename
            filename = os.path.basename(app.project.current_filepath)
            filename = os.path.splitext(filename)[0]
            self.setWindowTitle("%s %s [%s] - %s" % (save_indicator, filename, profile, "OpenShot Video Editor"))

    # Update undo and redo buttons enabled/disabled to available changes
    def updateStatusChanged(self, undo_status, redo_status):
        log.info('updateStatusChanged')
        self.actionUndo.setEnabled(undo_status)
        self.actionRedo.setEnabled(redo_status)
        self.SetWindowTitle()

    # Add to the selected items
    def addSelection(self, item_id, item_type, clear_existing=False):
        log.info('main::addSelection: item_id: %s, item_type: %s, clear_existing: %s' % (item_id, item_type, clear_existing))

        # Clear existing selection (if needed)
        if clear_existing:
            if item_type == "clip":
                self.selected_clips.clear()
            elif item_type == "transition":
                self.selected_transitions.clear()
            elif item_type == "effect":
                self.selected_effects.clear()

            # Clear transform (if any)
            self.TransformSignal.emit("")

        if item_id:
            # If item_id is not blank, store it
            if item_type == "clip" and item_id not in self.selected_clips:
                self.selected_clips.append(item_id)
            elif item_type == "transition" and item_id not in self.selected_transitions:
                self.selected_transitions.append(item_id)
            elif item_type == "effect" and item_id not in self.selected_effects:
                self.selected_effects.append(item_id)

            # Change selected item in properties view
            self.show_property_id = item_id
            self.show_property_type = item_type
            self.show_property_timer.start()

    # Remove from the selected items
    def removeSelection(self, item_id, item_type):
        # Remove existing selection (if any)
        if item_id:
            if item_type == "clip" and item_id in self.selected_clips:
                self.selected_clips.remove(item_id)
            elif item_type == "transition" and item_id in self.selected_transitions:
                self.selected_transitions.remove(item_id)
            elif item_type == "effect" and item_id in self.selected_effects:
                self.selected_effects.remove(item_id)

        # Clear transform (if any)
        get_app().window.TransformSignal.emit("")

        # Move selection to next selected clip (if any)
        self.show_property_id = ""
        self.show_property_type = ""
        if item_type == "clip" and self.selected_clips:
            self.show_property_id = self.selected_clips[0]
            self.show_property_type = item_type
        elif item_type == "transition" and self.selected_transitions:
            self.show_property_id = self.selected_transitions[0]
            self.show_property_type = item_type
        elif item_type == "effect" and self.selected_effects:
            self.show_property_id = self.selected_effects[0]
            self.show_property_type = item_type

        # Change selected item in properties view
        self.show_property_timer.start()

    # Update window settings in setting store
    def save_settings(self):
        s = settings.get_settings()

        # Save window state and geometry (saves toolbar and dock locations)
        s.set('window_state_v2', qt_types.bytes_to_str(self.saveState()))
        s.set('window_geometry_v2', qt_types.bytes_to_str(self.saveGeometry()))
        s.set('docks_frozen', self.docks_frozen)

    # Get window settings from setting store
    def load_settings(self):
        s = settings.get_settings()

        # Window state and geometry (also toolbar, dock locations and frozen UI state)
        if s.get('window_state_v2'):
            self.restoreState(qt_types.str_to_bytes(s.get('window_state_v2')))
        if s.get('window_geometry_v2'):
            self.restoreGeometry(qt_types.str_to_bytes(s.get('window_geometry_v2')))
        if s.get('docks_frozen'):
            """ Freeze all dockable widgets on the main screen """
            self.freezeDocks()
            self.actionFreeze_View.setVisible(False)
            self.actionUn_Freeze_View.setVisible(True)
            self.docks_frozen = True

        # Load Recent Projects
        self.load_recent_menu()

        # The method restoreState restores the visibility of the toolBar,
        # but does not set the correct flag in the actionView_Toolbar.
        self.actionView_Toolbar.setChecked(self.toolBar.isVisibleTo(self))

    def load_recent_menu(self):
        """ Clear and load the list of recent menu items """
        s = settings.get_settings()
        _ = get_app()._tr  # Get translation function

        # Get list of recent projects
        recent_projects = s.get("recent_projects")

        # Add Recent Projects menu (after Open File)
        import functools
        if not self.recent_menu:
            # Create a new recent menu
            self.recent_menu = self.menuFile.addMenu(QIcon.fromTheme("document-open-recent"), _("Recent Projects"))
            self.menuFile.insertMenu(self.actionRecent_Placeholder, self.recent_menu)
        else:
            # Clear the existing children
            self.recent_menu.clear()

        # Add recent projects to menu
        for file_path in reversed(recent_projects):
            new_action = self.recent_menu.addAction(file_path)
            new_action.triggered.connect(functools.partial(self.recent_project_clicked, file_path))

    # Remove a project from the Recent menu if OpenShot can't find it
    def remove_recent_project(self, file_path):
        s = settings.get_settings()
        recent_projects = s.get("recent_projects")
        if file_path in recent_projects:
            recent_projects.remove(file_path)
        s.set("recent_projects", recent_projects)
        s.save()

    def recent_project_clicked(self, file_path):
        """ Load a recent project when clicked """

        # Load project file
        self.OpenProjectSignal.emit(file_path)

    def setup_toolbars(self):
        _ = get_app()._tr  # Get translation function

        # Start undo and redo actions disabled
        self.actionUndo.setEnabled(False)
        self.actionRedo.setEnabled(False)

        # Add files toolbar
        self.filesToolbar = QToolBar("Files Toolbar")
        self.filesActionGroup = QActionGroup(self)
        self.filesActionGroup.setExclusive(True)
        self.filesActionGroup.addAction(self.actionFilesShowAll)
        self.filesActionGroup.addAction(self.actionFilesShowVideo)
        self.filesActionGroup.addAction(self.actionFilesShowAudio)
        self.filesActionGroup.addAction(self.actionFilesShowImage)
        self.actionFilesShowAll.setChecked(True)
        self.filesToolbar.addAction(self.actionFilesShowAll)
        self.filesToolbar.addAction(self.actionFilesShowVideo)
        self.filesToolbar.addAction(self.actionFilesShowAudio)
        self.filesToolbar.addAction(self.actionFilesShowImage)
        self.filesFilter = QLineEdit()
        self.filesFilter.setObjectName("filesFilter")
        self.filesFilter.setPlaceholderText(_("Filter"))
        self.filesFilter.setClearButtonEnabled(True)
        self.filesToolbar.addWidget(self.filesFilter)
        self.tabFiles.layout().addWidget(self.filesToolbar)

        # Add transitions toolbar
        self.transitionsToolbar = QToolBar("Transitions Toolbar")
        self.transitionsActionGroup = QActionGroup(self)
        self.transitionsActionGroup.setExclusive(True)
        self.transitionsActionGroup.addAction(self.actionTransitionsShowAll)
        self.transitionsActionGroup.addAction(self.actionTransitionsShowCommon)
        self.actionTransitionsShowAll.setChecked(True)
        self.transitionsToolbar.addAction(self.actionTransitionsShowAll)
        self.transitionsToolbar.addAction(self.actionTransitionsShowCommon)
        self.transitionsFilter = QLineEdit()
        self.transitionsFilter.setObjectName("transitionsFilter")
        self.transitionsFilter.setPlaceholderText(_("Filter"))
        self.transitionsFilter.setClearButtonEnabled(True)
        self.transitionsToolbar.addWidget(self.transitionsFilter)
        self.tabTransitions.layout().addWidget(self.transitionsToolbar)

        # Add effects toolbar
        self.effectsToolbar = QToolBar("Effects Toolbar")
        self.effectsFilter = QLineEdit()
        self.effectsFilter.setObjectName("effectsFilter")
        self.effectsFilter.setPlaceholderText(_("Filter"))
        self.effectsFilter.setClearButtonEnabled(True)
        self.effectsToolbar.addWidget(self.effectsFilter)
        self.tabEffects.layout().addWidget(self.effectsToolbar)

        # Add Video Preview toolbar
        self.videoToolbar = QToolBar("Video Toolbar")

        # Add fixed spacer(s) (one for each "Other control" to keep playback controls centered)
        ospacer1 = QWidget(self)
        ospacer1.setMinimumSize(32, 1)  # actionSaveFrame
        self.videoToolbar.addWidget(ospacer1)

        # Add left spacer
        spacer = QWidget(self)
        spacer.setSizePolicy(QSizePolicy.Expanding, QSizePolicy.Expanding)
        self.videoToolbar.addWidget(spacer)

        # Playback controls (centered)
        self.videoToolbar.addAction(self.actionJumpStart)
        self.videoToolbar.addAction(self.actionRewind)
        self.videoToolbar.addAction(self.actionPlay)
        self.videoToolbar.addAction(self.actionFastForward)
        self.videoToolbar.addAction(self.actionJumpEnd)
        self.actionPlay.setCheckable(True)

        # Add right spacer
        spacer = QWidget(self)
        spacer.setSizePolicy(QSizePolicy.Expanding, QSizePolicy.Expanding)
        self.videoToolbar.addWidget(spacer)

        # Other controls (right-aligned)
        self.videoToolbar.addAction(self.actionSaveFrame)

        self.tabVideo.layout().addWidget(self.videoToolbar)

        # Add Timeline toolbar
        self.timelineToolbar = QToolBar("Timeline Toolbar", self)

        self.timelineToolbar.addAction(self.actionAddTrack)
        self.timelineToolbar.addSeparator()

        # rest of options
        self.timelineToolbar.addAction(self.actionSnappingTool)
        self.timelineToolbar.addAction(self.actionRazorTool)
        self.timelineToolbar.addSeparator()
        self.timelineToolbar.addAction(self.actionAddMarker)
        self.timelineToolbar.addAction(self.actionPreviousMarker)
        self.timelineToolbar.addAction(self.actionNextMarker)
        self.timelineToolbar.addAction(self.actionCenterOnPlayhead)
        self.timelineToolbar.addSeparator()

        # Get project's initial zoom value
        initial_scale = get_app().project.get("scale") or 15
        # Round non-exponential scale down to next lowest power of 2
        initial_zoom = secondsToZoom(initial_scale)

        # Setup Zoom slider
        self.sliderZoom = QSlider(Qt.Horizontal, self)
        self.sliderZoom.setPageStep(1)
        self.sliderZoom.setRange(0, 30)
        self.sliderZoom.setValue(initial_zoom)
        self.sliderZoom.setInvertedControls(True)
        self.sliderZoom.resize(100, 16)

<<<<<<< HEAD
        self.zoomScaleLabel = QLabel(_("{} seconds").format(zoomToSeconds(self.sliderZoom.value())))
=======
        self.zoomScaleLabel = QLabel(
            _("{} seconds").format(zoomToSeconds(self.sliderZoom.value()))
        )
>>>>>>> 8201f319

        # add zoom widgets
        self.timelineToolbar.addAction(self.actionTimelineZoomIn)
        self.timelineToolbar.addWidget(self.sliderZoom)
        self.timelineToolbar.addAction(self.actionTimelineZoomOut)
        self.timelineToolbar.addWidget(self.zoomScaleLabel)

        # Add timeline toolbar to web frame
        self.frameWeb.addWidget(self.timelineToolbar)

    def clearSelections(self):
        """Clear all selection containers"""
        self.selected_files = []
        self.selected_clips = []
        self.selected_transitions = []
        self.selected_markers = []
        self.selected_tracks = []
        self.selected_effects = []

        # Clear selection in properties view
        if self.propertyTableView:
            self.propertyTableView.loadProperties.emit("", "")

    def foundCurrentVersion(self, version):
        """Handle the callback for detecting the current version on openshot.org"""
        log.info('foundCurrentVersion: Found the latest version: %s' % version)
        _ = get_app()._tr

        # Compare versions (alphabetical compare of version strings should work fine)
        if info.VERSION < version:
            # Add spacer and 'New Version Available' toolbar button (default hidden)
            spacer = QWidget(self)
            spacer.setSizePolicy(QSizePolicy.Expanding, QSizePolicy.Preferred)
            self.toolBar.addWidget(spacer)

            # Update text for QAction
            self.actionUpdate.setVisible(True)
            self.actionUpdate.setText(_("Update Available"))
            self.actionUpdate.setToolTip(_("Update Available: <b>%s</b>") % version)

            # Add update available button (with icon and text)
            updateButton = QToolButton()
            updateButton.setDefaultAction(self.actionUpdate)
            updateButton.setToolButtonStyle(Qt.ToolButtonTextBesideIcon)
            self.toolBar.addWidget(updateButton)

    def moveEvent(self, event):
        """ Move tutorial dialogs also (if any)"""
        QMainWindow.moveEvent(self, event)
        if self.tutorial_manager:
            self.tutorial_manager.re_position_dialog()

    def resizeEvent(self, event):
        QMainWindow.resizeEvent(self, event)
        if self.tutorial_manager:
            self.tutorial_manager.re_position_dialog()

    def showEvent(self, event):
        """ Have any child windows follow main-window state """
        QMainWindow.showEvent(self, event)
        for child in self.findChildren(QDockWidget):
            if child.isFloating() and child.isEnabled():
                child.raise_()
                child.show()

    def hideEvent(self, event):
        """ Have any child windows hide with main window """
        QMainWindow.hideEvent(self, event)
        for child in self.findChildren(QDockWidget):
            if child.isFloating() and child.isVisible():
                child.hide()

    def show_property_timeout(self):
        """Callback for show property timer"""

        # Stop timer
        self.show_property_timer.stop()

        # Emit load properties signal
        self.propertyTableView.loadProperties.emit(self.show_property_id, self.show_property_type)

    def InitKeyboardShortcuts(self):
        """Initialize all keyboard shortcuts from the settings file"""

        # Translate object
        _ = get_app()._tr

        # Update all action-based shortcuts (from settings file)
        for shortcut in self.getAllKeyboardShortcuts():
            for action in self.findChildren(QAction):
                if shortcut.get('setting') == action.objectName():
                    action.setShortcut(QKeySequence(_(shortcut.get('value'))))

    def InitCacheSettings(self):
        """Set the correct cache settings for the timeline"""
        # Load user settings
        s = settings.get_settings()
        log.info("InitCacheSettings")
        log.info("cache-mode: %s" % s.get("cache-mode"))
        log.info("cache-limit-mb: %s" % s.get("cache-limit-mb"))

        # Get MB limit of cache (and convert to bytes)
        cache_limit = s.get("cache-limit-mb") * 1024 * 1024  # Convert MB to Bytes

        # Clear old cache
        new_cache_object = None
        if s.get("cache-mode") == "CacheMemory":
            # Create CacheMemory object, and set on timeline
            log.info("Creating CacheMemory object with %s byte limit" % cache_limit)
            new_cache_object = openshot.CacheMemory(cache_limit)
            self.timeline_sync.timeline.SetCache(new_cache_object)

        elif s.get("cache-mode") == "CacheDisk":
            # Create CacheDisk object, and set on timeline
            log.info("Creating CacheDisk object with %s byte limit at %s" % (cache_limit, info.PREVIEW_CACHE_PATH))
            image_format = s.get("cache-image-format")
            image_quality = s.get("cache-quality")
            image_scale = s.get("cache-scale")
            new_cache_object = openshot.CacheDisk(info.PREVIEW_CACHE_PATH, image_format, image_quality, image_scale, cache_limit)
            self.timeline_sync.timeline.SetCache(new_cache_object)

        # Clear old cache before it goes out of scope
        if self.cache_object:
            self.cache_object.Clear()
        # Update cache reference, so it doesn't go out of scope
        self.cache_object = new_cache_object

    def FrameExported(self, title_message, start_frame, end_frame, current_frame):
        """Connect to Unity launcher (for Linux)"""
        try:
            if sys.platform == "linux" and self.has_launcher:
                if not self.unity_launchers:
                    # Get launcher only once
                    import gi
                    gi.require_version('Unity', '7.0')
                    from gi.repository import Unity
                    self.unity_launchers.append(Unity.LauncherEntry.get_for_desktop_id("openshot-qt.desktop"))
                    self.unity_launchers.append(Unity.LauncherEntry.get_for_desktop_id("appimagekit-openshot-qt.desktop"))

                # Set progress and show progress bar
                for launcher in self.unity_launchers:
                    launcher.set_property("progress", current_frame / (end_frame - start_frame))
                    launcher.set_property("progress_visible", True)

        except Exception:
            # Just ignore
            self.has_launcher = False

    def ExportFinished(self, path):
        """Export has completed"""
        try:
            if sys.platform == "linux" and self.has_launcher:
                for launcher in self.unity_launchers:
                    # Set progress on Unity launcher and hide progress bar
                    launcher.set_property("progress", 0.0)
                    launcher.set_property("progress_visible", False)
        except Exception:
            pass

    def transformTriggered(self, clip_id):
        """Handle transform signal (to keep track of whether a transform is happening or not)"""
        if clip_id and clip_id in self.selected_clips:
            self.is_transforming = True
        else:
            self.is_transforming = False

    def __init__(self, mode=None):

        # Create main window base class
        QMainWindow.__init__(self)
        self.mode = mode    # None or unittest (None is normal usage)
        self.initialized = False

        # set window on app for reference during initialization of children
        app = get_app()
        app.window = self
        _ = app._tr

        # Load user settings for window
        s = settings.get_settings()
        self.recent_menu = None

        # Track metrics
        track_metric_session()  # start session

        # Set unique install id (if blank)
        if not s.get("unique_install_id"):
            s.set("unique_install_id", str(uuid4()))

            # Track 1st launch metric
            track_metric_screen("initial-launch-screen")

        # Track main screen
        track_metric_screen("main-screen")

        # Create blank tutorial manager
        self.tutorial_manager = None

        # Load UI from designer
        ui_util.load_ui(self, self.ui_path)

        # Set all keyboard shortcuts from the settings file
        self.InitKeyboardShortcuts()

        # Init UI
        ui_util.init_ui(self)

        # Setup toolbars that aren't on main window, set initial state of items, etc
        self.setup_toolbars()

        # Add window as watcher to receive undo/redo status updates
        app.updates.add_watcher(self)

        # Get current version of OpenShot via HTTP
        self.FoundVersionSignal.connect(self.foundCurrentVersion)
        get_current_Version()

        # Connect signals
        self.is_transforming = False
        self.TransformSignal.connect(self.transformTriggered)
        if not self.mode == "unittest":
            self.RecoverBackup.connect(self.recover_backup)

        # Initialize and start the thumbnail HTTP server
        self.http_server_thread = httpThumbnailServerThread()
        self.http_server_thread.start()

        # Create the timeline sync object (used for previewing timeline)
        self.timeline_sync = TimelineSync(self)

        # Setup timeline
        self.timeline = TimelineWebView(self)
        self.frameWeb.layout().addWidget(self.timeline)

        # Configure the side docks to full-height
        self.setCorner(Qt.TopLeftCorner, Qt.LeftDockWidgetArea)
        self.setCorner(Qt.BottomLeftCorner, Qt.LeftDockWidgetArea)
        self.setCorner(Qt.TopRightCorner, Qt.RightDockWidgetArea)
        self.setCorner(Qt.BottomRightCorner, Qt.RightDockWidgetArea)

        # Setup files tree
        if s.get("file_view") == "details":
            self.filesTreeView = FilesTreeView(self)
        else:
            self.filesTreeView = FilesListView(self)
        self.tabFiles.layout().addWidget(self.filesTreeView)
        self.filesTreeView.setFocus()

        # Setup transitions tree
        if s.get("transitions_view") == "details":
            self.transitionsTreeView = TransitionsTreeView(self)
        else:
            self.transitionsTreeView = TransitionsListView(self)
        self.tabTransitions.layout().addWidget(self.transitionsTreeView)

        # Setup effects tree
        if s.get("effects_view") == "details":
            self.effectsTreeView = EffectsTreeView(self)
        else:
            self.effectsTreeView = EffectsListView(self)
        self.tabEffects.layout().addWidget(self.effectsTreeView)

        # Set up status bar
        self.statusBar = QStatusBar()
        self.setStatusBar(self.statusBar)

        # Process events before continuing
        # TODO: Figure out why this is needed for a backup recovery to correctly show up on the timeline
        app.processEvents()

        # Setup properties table
        self.txtPropertyFilter.setPlaceholderText(_("Filter"))
        self.propertyTableView = PropertiesTableView(self)
        self.selectionLabel = SelectionLabel(self)
        self.dockPropertiesContent.layout().addWidget(self.selectionLabel, 0, 1)
        self.dockPropertiesContent.layout().addWidget(self.propertyTableView, 2, 1)

        # Init selection containers
        self.clearSelections()

        # Show Property timer
        # Timer to use a delay before showing properties (to prevent a mass selection from trying
        # to update the property model hundreds of times)
        self.show_property_id = None
        self.show_property_type = None
        self.show_property_timer = QTimer()
        self.show_property_timer.setInterval(100)
        self.show_property_timer.timeout.connect(self.show_property_timeout)
        self.show_property_timer.stop()

        # Setup video preview QWidget
        self.videoPreview = VideoWidget()
        self.tabVideo.layout().insertWidget(0, self.videoPreview)

        # Load window state and geometry
        self.load_settings()

        # Setup Cache settings
        self.cache_object = None
        self.InitCacheSettings()

        # Start the preview thread
        self.preview_parent = PreviewParent()
        self.preview_parent.Init(self, self.timeline_sync.timeline, self.videoPreview)
        self.preview_thread = self.preview_parent.worker

        # Set pause callback
        self.PauseSignal.connect(self.handlePausedVideo)

        # QTimer for Autosave
        self.auto_save_timer = QTimer(self)
        self.auto_save_timer.setInterval(s.get("autosave-interval") * 1000 * 60)
        self.auto_save_timer.timeout.connect(self.auto_save_project)
        if s.get("enable-auto-save"):
            self.auto_save_timer.start()

        # Set encoding method
        if s.get("hw-decoder"):
            openshot.Settings.Instance().HARDWARE_DECODER = int(str(s.get("hw-decoder")))
        else:
            openshot.Settings.Instance().HARDWARE_DECODER = 0

        # Set graphics card for decoding
        if s.get("graca_number_de"):
            if int(str(s.get("graca_number_de"))) != 0:
                openshot.Settings.Instance().HW_DE_DEVICE_SET = int(str(s.get("graca_number_de")))
            else:
                openshot.Settings.Instance().HW_DE_DEVICE_SET = 0
        else:
            openshot.Settings.Instance().HW_DE_DEVICE_SET = 0

        # Set graphics card for encoding
        if s.get("graca_number_en"):
            if int(str(s.get("graca_number_en"))) != 0:
                openshot.Settings.Instance().HW_EN_DEVICE_SET = int(str(s.get("graca_number_en")))
            else:
                openshot.Settings.Instance().HW_EN_DEVICE_SET = 0
        else:
            openshot.Settings.Instance().HW_EN_DEVICE_SET = 0

        # Set audio playback settings
        if s.get("playback-audio-device"):
            openshot.Settings.Instance().PLAYBACK_AUDIO_DEVICE_NAME = str(s.get("playback-audio-device"))
        else:
            openshot.Settings.Instance().PLAYBACK_AUDIO_DEVICE_NAME = ""

        # Set OMP thread enabled flag (for stability)
        if s.get("omp_threads_enabled"):
            openshot.Settings.Instance().WAIT_FOR_VIDEO_PROCESSING_TASK = False
        else:
            openshot.Settings.Instance().WAIT_FOR_VIDEO_PROCESSING_TASK = True

        # Set scaling mode to lower quality scaling (for faster previews)
        openshot.Settings.Instance().HIGH_QUALITY_SCALING = False

        # Set use omp threads number environment variable
        if s.get("omp_threads_number"):
            openshot.Settings.Instance().OMP_THREADS = max(2, int(str(s.get("omp_threads_number"))))
        else:
            openshot.Settings.Instance().OMP_THREADS = 12

        # Set use ffmpeg threads number environment variable
        if s.get("ff_threads_number"):
            openshot.Settings.Instance().FF_THREADS = max(1, int(str(s.get("ff_threads_number"))))
        else:
            openshot.Settings.Instance().FF_THREADS = 8

        # Set use max width decode hw environment variable
        if s.get("decode_hw_max_width"):
            openshot.Settings.Instance().DE_LIMIT_WIDTH_MAX = int(str(s.get("decode_hw_max_width")))

        # Set use max height decode hw environment variable
        if s.get("decode_hw_max_height"):
            openshot.Settings.Instance().DE_LIMIT_HEIGHT_MAX = int(str(s.get("decode_hw_max_height")))

        # Create lock file
        self.create_lock_file()

        # Connect OpenProject Signal
        self.OpenProjectSignal.connect(self.open_project)

        # Show window
        if not self.mode == "unittest":
            self.show()
        else:
            log.info('Hiding UI for unittests')

        # Create tutorial manager
        self.tutorial_manager = TutorialManager(self)

        # Connect to Unity DBus signal (if linux)
        if sys.platform == "linux":
            self.unity_launchers = []
            self.has_launcher = True
            self.ExportFrame.connect(self.FrameExported)
            self.ExportEnded.connect(self.ExportFinished)

        # Save settings
        s.save()

        # Refresh frame
        QTimer.singleShot(100, self.refreshFrameSignal.emit)

        # Main window is initialized
        self.initialized = True<|MERGE_RESOLUTION|>--- conflicted
+++ resolved
@@ -573,13 +573,8 @@
                 # Remove backup file
                 os.unlink(info.BACKUP_FILE)
 
-<<<<<<< HEAD
-        except Exception:
-            log.info("Failed to clear thumbnails: %s" % info.THUMBNAIL_PATH)
-=======
         except Exception as ex:
             log.info("Failed to clear {}: {}".format(clear_path, ex))
->>>>>>> 8201f319
 
     def actionOpen_trigger(self, event):
         app = get_app()
@@ -1050,12 +1045,7 @@
             framePathTime = QDateTime()
 
         # Get and Save the frame (return is void, so we cannot check for success/fail here - must use file modification timestamp)
-<<<<<<< HEAD
-        openshot.Timeline.GetFrame(self.timeline_sync.timeline,
-                                   self.preview_thread.current_frame).Save(framePath, 1.0)
-=======
         openshot.Timeline.GetFrame(self.timeline_sync.timeline, self.preview_thread.current_frame).Save(framePath, 1.0)
->>>>>>> 8201f319
 
         # Show message to user
         if os.path.exists(framePath) and (QFileInfo(framePath).lastModified() > framePathTime):
@@ -2357,13 +2347,9 @@
         self.sliderZoom.setInvertedControls(True)
         self.sliderZoom.resize(100, 16)
 
-<<<<<<< HEAD
-        self.zoomScaleLabel = QLabel(_("{} seconds").format(zoomToSeconds(self.sliderZoom.value())))
-=======
         self.zoomScaleLabel = QLabel(
             _("{} seconds").format(zoomToSeconds(self.sliderZoom.value()))
         )
->>>>>>> 8201f319
 
         # add zoom widgets
         self.timelineToolbar.addAction(self.actionTimelineZoomIn)
