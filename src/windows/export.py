"""
 @file
 @brief This file loads the Video Export dialog (i.e where is all preferences)
 @author Jonathan Thomas <jonathan@openshot.org>

 @section LICENSE

 Copyright (c) 2008-2018 OpenShot Studios, LLC
 (http://www.openshotstudios.com). This file is part of
 OpenShot Video Editor (http://www.openshot.org), an open-source project
 dedicated to delivering high quality video editing and animation solutions
 to the world.

 OpenShot Video Editor is free software: you can redistribute it and/or modify
 it under the terms of the GNU General Public License as published by
 the Free Software Foundation, either version 3 of the License, or
 (at your option) any later version.

 OpenShot Video Editor is distributed in the hope that it will be useful,
 but WITHOUT ANY WARRANTY; without even the implied warranty of
 MERCHANTABILITY or FITNESS FOR A PARTICULAR PURPOSE.  See the
 GNU General Public License for more details.

 You should have received a copy of the GNU General Public License
 along with OpenShot Library.  If not, see <http://www.gnu.org/licenses/>.
 """
import functools
import locale
import os
import time
import tempfile
import math

import openshot

# Try to get the security-patched XML functions from defusedxml
try:
    from defusedxml import minidom as xml
except ImportError:
    from xml.dom import minidom as xml

from xml.parsers.expat import ExpatError

from PyQt5.QtCore import Qt, QCoreApplication, QTimer, QSize, pyqtSignal, pyqtSlot
from PyQt5.QtWidgets import (
    QMessageBox, QDialog, QFileDialog, QDialogButtonBox, QPushButton
)
from PyQt5.QtGui import QIcon

from classes import info
from classes import ui_util
from classes import openshot_rc  # noqa
from classes import settings
from classes.logger import log
from classes.app import get_app
from classes.metrics import track_metric_screen, track_metric_error
from classes.query import File

import json


class Export(QDialog):
    """ Export Dialog """

    # Path to ui file
    ui_path = os.path.join(info.PATH, 'windows', 'ui', 'export.ui')

<<<<<<< HEAD
    def __init__(self, *args, **kwargs):
        super().__init__(*args, **kwargs)
=======
    ExportStarted = pyqtSignal(str, int, int)
    ExportFrame = pyqtSignal(str, int, int, int, str)
    ExportEnded = pyqtSignal(str)

    def __init__(self):
>>>>>>> 555d5834

        # Load UI from designer & init
        ui_util.load_ui(self, self.ui_path)
        ui_util.init_ui(self)

        # get translations & settings
        _ = get_app()._tr
        self.s = settings.get_settings()

        track_metric_screen("export-screen")

        # Dynamically load tabs from settings data
        self.settings_data = settings.get_settings().get_all_settings()

        # Add buttons to interface
        self.cancel_button = QPushButton(_('Cancel'))
        self.export_button = QPushButton(_('Export Video'))
        self.close_button = QPushButton(_('Done'))
        self.buttonBox.addButton(self.close_button, QDialogButtonBox.RejectRole)
        self.buttonBox.addButton(self.export_button, QDialogButtonBox.AcceptRole)
        self.buttonBox.addButton(self.cancel_button, QDialogButtonBox.RejectRole)
        self.close_button.setVisible(False)
        self.exporting = False

        # Update FPS / Profile timer
        # Timer to use a delay before applying new profile/fps data (so we don't spam libopenshot)
        self.delayed_fps_timer = None
        self.delayed_fps_timer = QTimer()
        self.delayed_fps_timer.setInterval(200)
        self.delayed_fps_timer.setSingleShot(True)
        self.delayed_fps_timer.timeout.connect(self.delayed_fps_callback)

        # Pause playback (to prevent crash since we are fixing to change the timeline's max size)
        get_app().window.actionPlay_trigger(None, force="pause")

        # Hide audio channels
        self.lblChannels.setVisible(False)
        self.txtChannels.setVisible(False)

        # Set OMP thread disabled flag (for stability)
        openshot.Settings.Instance().WAIT_FOR_VIDEO_PROCESSING_TASK = True
        openshot.Settings.Instance().HIGH_QUALITY_SCALING = True

        project_timeline = get_app().window.timeline_sync.timeline

        # Clear timeline preview cache (to get more available memory)
        project_timeline.ClearAllCache()

        # Get the original timeline settings
        width = project_timeline.info.width
        height = project_timeline.info.height
        fps = project_timeline.info.fps
        sample_rate = project_timeline.info.sample_rate
        channels = project_timeline.info.channels
        channel_layout = project_timeline.info.channel_layout

        # Create new "export" openshot.Timeline object
        self.timeline = openshot.Timeline(
            width, height, openshot.Fraction(fps.num, fps.den),
            sample_rate, channels, channel_layout)
        # Init various properties
        self.timeline.info.sample_rate = sample_rate
        self.timeline.info.channels = channels
        self.timeline.info.channel_layout = channel_layout
        self.timeline.info.has_audio = project_timeline.info.has_audio
        self.timeline.info.has_video = project_timeline.info.has_video
        self.timeline.info.video_length = project_timeline.info.video_length
        self.timeline.info.duration = project_timeline.info.duration

        # Load the "export" Timeline reader with the JSON from the real timeline
        json_timeline = json.dumps(get_app().project._data)
        self.timeline.SetJson(json_timeline)

        # Open the "export" Timeline reader
        self.timeline.Open()

        # Default export path
        recommended_path = os.path.join(info.HOME_PATH)
        if get_app().project.current_filepath:
            recommended_path = os.path.dirname(get_app().project.current_filepath)

        export_path = get_app().project.get("export_path")
        if export_path and os.path.exists(export_path):
            # Use last selected export path
            self.txtExportFolder.setText(export_path)
        else:
            # Default to home dir
            self.txtExportFolder.setText(recommended_path)

        # Is this a saved project?
        if not get_app().project.current_filepath:
            # Not saved yet
            self.txtFileName.setText(_("Untitled Project"))
        else:
            # Yes, project is saved
            # Get just the filename
            filename = os.path.basename(get_app().project.current_filepath)
            filename = os.path.splitext(filename)[0]
            self.txtFileName.setText(filename)

        # Default image type
        self.txtImageFormat.setText("-%05d.png")

        # Loop through Export To options
        export_options = [_("Video & Audio"), _("Video Only"), _("Audio Only"), _("Image Sequence")]
        for option in export_options:
            # append profile to list
            self.cboExportTo.addItem(option)

        # Add channel layouts
        self.channel_layout_choices = []
        for layout in [(openshot.LAYOUT_MONO, _("Mono (1 Channel)")),
                       (openshot.LAYOUT_STEREO, _("Stereo (2 Channel)")),
                       (openshot.LAYOUT_SURROUND, _("Surround (3 Channel)")),
                       (openshot.LAYOUT_5POINT1, _("Surround (5.1 Channel)")),
                       (openshot.LAYOUT_7POINT1, _("Surround (7.1 Channel)"))]:
            log.info(layout)
            self.channel_layout_choices.append(layout[0])
            self.cboChannelLayout.addItem(layout[1], layout[0])

        # Connect signals
        self.btnBrowse.clicked.connect(functools.partial(self.btnBrowse_clicked))
        self.cboSimpleProjectType.currentIndexChanged.connect(
            functools.partial(self.cboSimpleProjectType_index_changed, self.cboSimpleProjectType))
        self.cboProfile.currentIndexChanged.connect(functools.partial(self.cboProfile_index_changed, self.cboProfile))
        self.cboSimpleTarget.currentIndexChanged.connect(
            functools.partial(self.cboSimpleTarget_index_changed, self.cboSimpleTarget))
        self.cboSimpleVideoProfile.currentIndexChanged.connect(
            functools.partial(self.cboSimpleVideoProfile_index_changed, self.cboSimpleVideoProfile))
        self.cboSimpleQuality.currentIndexChanged.connect(
            functools.partial(self.cboSimpleQuality_index_changed, self.cboSimpleQuality))
        self.cboChannelLayout.currentIndexChanged.connect(self.updateChannels)
        self.ExportFrame.connect(self.updateProgressBar)

        # ********* Advanced Profile List **********
        # Loop through profiles
        self.profile_names = []
        self.profile_paths = {}
        for profile_folder in [info.USER_PROFILES_PATH, info.PROFILES_PATH]:
            for file in os.listdir(profile_folder):
                profile_path = os.path.join(profile_folder, file)
                try:
                    # Load Profile
                    profile = openshot.Profile(profile_path)

                    # Add description of Profile to list
                    profile_name = "%s (%sx%s)" % (profile.info.description, profile.info.width, profile.info.height)
                    self.profile_names.append(profile_name)
                    self.profile_paths[profile_name] = profile_path

                except RuntimeError as e:
                    # This exception occurs when there's a problem parsing the Profile file - display a message and continue
                    log.error("Failed to parse file '%s' as a profile: %s" % (profile_path, e))

        # Sort list
        self.profile_names.sort()

        # Loop through sorted profiles
        box_index = 0
        self.selected_profile_index = 0
        for profile_name in self.profile_names:

            # Add to dropdown
            self.cboProfile.addItem(self.getProfileName(self.getProfilePath(profile_name)), self.getProfilePath(profile_name))

            # Set default (if it matches the project)
            if get_app().project.get(['profile']) in profile_name:
                self.selected_profile_index = box_index

            # increment item counter
            box_index += 1


        # ********* Simple Project Type **********
        # load the simple project type dropdown
        presets = []

        for preset_folder in [info.EXPORT_PRESETS_PATH, info.USER_PRESETS_PATH]:
            for file in os.listdir(preset_folder):
                preset_path = os.path.join(preset_folder, file)
                try:
                    xmldoc = xml.parse(preset_path)
                    type = xmldoc.getElementsByTagName("type")
                    presets.append(_(type[0].childNodes[0].data))

                except ExpatError as e:
                    # This indicates an invalid Preset file - display an error and continue
                    log.error("Failed to parse file '%s' as a preset: %s" % (preset_path, e))

        # Exclude duplicates
        type_index = 0
        selected_type = 0
        presets = list(set(presets))
        for item in sorted(presets):
            self.cboSimpleProjectType.addItem(item, item)
            if item == _("All Formats"):
                selected_type = type_index
            type_index += 1

        # Always select 'All Formats' option
        self.cboSimpleProjectType.setCurrentIndex(selected_type)


        # Populate all profiles
        self.populateAllProfiles(get_app().project.get(['profile']))

        # Connect framerate signals
        self.txtFrameRateNum.valueChanged.connect(self.updateFrameRate)
        self.txtFrameRateDen.valueChanged.connect(self.updateFrameRate)
        self.txtWidth.valueChanged.connect(self.updateFrameRate)
        self.txtHeight.valueChanged.connect(self.updateFrameRate)
        self.txtSampleRate.valueChanged.connect(self.updateFrameRate)
        self.txtChannels.valueChanged.connect(self.updateFrameRate)
        self.cboChannelLayout.currentIndexChanged.connect(self.updateFrameRate)

        # Determine the length of the timeline (in frames)
        self.updateFrameRate()

    def delayed_fps_callback(self):
        """Callback for fps/profile changed event timer
        (to delay the timeline mapping so we don't spam libopenshot)"""
        # Calculate fps
        fps_double = self.timeline.info.fps.ToDouble()

        # Apply mapping if valid fps detected (anything larger than 300 fps is considered invalid)
        if self.timeline and fps_double <= 300.0:
            log.info("Valid framerate detected, sending to libopenshot: %s" % fps_double)
            self.timeline.ApplyMapperToClips()
        else:
            log.warning("Invalid framerate detected, not sending it to libopenshot: %s" % fps_double)

    def getProfilePath(self, profile_name):
        """Get the profile path that matches the name"""
        for profile, path in self.profile_paths.items():
            if profile_name in profile:
                return path

    def getProfileName(self, profile_path):
        """Get the profile name that matches the name"""
        for profile, path in self.profile_paths.items():
            if profile_path == path:
                return profile

    @pyqtSlot(str, int, int, int, str)
    def updateProgressBar(self, title_message, start_frame, end_frame, current_frame, format_of_progress_string):
        """Update progress bar during exporting"""
        if end_frame - start_frame > 0:
            percentage_string = format_of_progress_string % (( current_frame - start_frame ) / ( end_frame - start_frame ) * 100)
        else:
            percentage_string = "100%"
        self.progressExportVideo.setValue(current_frame)
        self.progressExportVideo.setFormat(percentage_string)
        self.setWindowTitle("%s %s" % (percentage_string, title_message))

    def updateChannels(self):
        """Update the # of channels to match the channel layout"""
        log.info("updateChannels")
        channels = self.txtChannels.value()
        channel_layout = self.cboChannelLayout.currentData()

        if channel_layout == openshot.LAYOUT_MONO:
            channels = 1
        elif channel_layout == openshot.LAYOUT_STEREO:
            channels = 2
        elif channel_layout == openshot.LAYOUT_SURROUND:
            channels = 3
        elif channel_layout == openshot.LAYOUT_5POINT1:
            channels = 6
        elif channel_layout == openshot.LAYOUT_7POINT1:
            channels = 8

        # Update channels to match layout
        self.txtChannels.setValue(channels)

    def updateFrameRate(self):
        """Callback for changing the frame rate"""
        # Adjust the main timeline reader
        self.timeline.info.width = self.txtWidth.value()
        self.timeline.info.height = self.txtHeight.value()
        self.timeline.info.fps.num = self.txtFrameRateNum.value()
        self.timeline.info.fps.den = self.txtFrameRateDen.value()
        self.timeline.info.sample_rate = self.txtSampleRate.value()
        self.timeline.info.channels = self.txtChannels.value()
        self.timeline.info.channel_layout = self.cboChannelLayout.currentData()

        # Send changes to libopenshot (apply mappings to all framemappers)
        # Start or restart timer to process changes after a small delay
        self.delayed_fps_timer.start()

        # Determine max frame (based on clips)
        self.timeline_length_int = self.timeline.GetMaxFrame()

        # Set the min and max frame numbers for this project
        self.txtStartFrame.setValue(1)
        self.txtEndFrame.setValue(self.timeline_length_int)

        # Calculate differences between editing/preview FPS and export FPS
        current_fps = get_app().project.get("fps")
        current_fps_float = float(current_fps["num"]) / float(current_fps["den"])
        new_fps_float = float(self.txtFrameRateNum.value()) / float(self.txtFrameRateDen.value())
        self.export_fps_factor = new_fps_float / current_fps_float
        self.original_fps_factor = current_fps_float / new_fps_float

    def cboSimpleProjectType_index_changed(self, widget, index):
        selected_project = widget.itemData(index)

        # set the target dropdown based on the selected project type
        # first clear the combo
        self.cboSimpleTarget.clear()

        # get translations
        _ = get_app()._tr

        # parse the xml files and get targets that match the project type
        project_types = []
        acceleration_types = {}
        for preset_folder in [info.EXPORT_PRESETS_PATH, info.USER_PRESETS_PATH]:
            for file in os.listdir(preset_folder):
                preset_path = os.path.join(preset_folder, file)
                try:
                    xmldoc = xml.parse(preset_path)
                    type = xmldoc.getElementsByTagName("type")

                    if _(type[0].childNodes[0].data) == selected_project:
                        titles = xmldoc.getElementsByTagName("title")
                        videocodecs = xmldoc.getElementsByTagName("videocodec")
                        for title in titles:
                            project_types.append(_(title.childNodes[0].data))
                        for codec in videocodecs:
                            codec_text = codec.childNodes[0].data
                            if "vaapi" in codec_text and openshot.FFmpegWriter.IsValidCodec(codec_text):
                                acceleration_types[_(title.childNodes[0].data)] = QIcon(":/hw/hw-accel-vaapi.svg")
                            elif "nvenc" in codec_text and openshot.FFmpegWriter.IsValidCodec(codec_text):
                                acceleration_types[_(title.childNodes[0].data)] = QIcon(":/hw/hw-accel-nvenc.svg")
                            elif "dxva2" in codec_text and openshot.FFmpegWriter.IsValidCodec(codec_text):
                                acceleration_types[_(title.childNodes[0].data)] = QIcon(":/hw/hw-accel-dx.svg")
                            elif "videotoolbox" in codec_text and openshot.FFmpegWriter.IsValidCodec(codec_text):
                                acceleration_types[_(title.childNodes[0].data)] = QIcon(":/hw/hw-accel-vtb.svg")
                            elif "qsv" in codec_text and openshot.FFmpegWriter.IsValidCodec(codec_text):
                                acceleration_types[_(title.childNodes[0].data)] = QIcon(":/hw/hw-accel-qsv.svg")
                            elif openshot.FFmpegWriter.IsValidCodec(codec_text):
                                acceleration_types[_(title.childNodes[0].data)] = QIcon(":/hw/hw-accel-none.svg")

                except ExpatError as e:
                    # This indicates an invalid Preset file - display an error and continue
                    log.error("Failed to parse file '%s' as a preset: %s" % (preset_path, e))

                # Free up DOM memory
                xmldoc.unlink()

        # Add all targets for selected project type
        preset_index = 0
        selected_preset = 0
        for item in sorted(project_types):
            icon = acceleration_types.get(item)
            if icon:
                self.cboSimpleTarget.setIconSize(QSize(60, 18))
                self.cboSimpleTarget.addItem(icon, item, item)
            else:
                continue

            # Find index of MP4/H.264
            if item == _("MP4 (h.264)"):
                selected_preset = preset_index

            preset_index += 1

        # Select MP4/H.264 as default
        self.cboSimpleTarget.setCurrentIndex(selected_preset)

    def cboProfile_index_changed(self, widget, index):
        selected_profile_path = widget.itemData(index)
        log.info(selected_profile_path)

        # get translations
        _ = get_app()._tr

        # Load profile
        profile = openshot.Profile(selected_profile_path)

        # Load profile settings into advanced editor
        self.txtWidth.setValue(profile.info.width)
        self.txtHeight.setValue(profile.info.height)
        self.txtFrameRateDen.setValue(profile.info.fps.den)
        self.txtFrameRateNum.setValue(profile.info.fps.num)
        self.txtAspectRatioNum.setValue(profile.info.display_ratio.num)
        self.txtAspectRatioDen.setValue(profile.info.display_ratio.den)
        self.txtPixelRatioNum.setValue(profile.info.pixel_ratio.num)
        self.txtPixelRatioDen.setValue(profile.info.pixel_ratio.den)

        # Load the interlaced options
        self.cboInterlaced.clear()
        self.cboInterlaced.addItem(_("No"), "No")
        self.cboInterlaced.addItem(_("Yes Top field first"), "Yes")
        self.cboInterlaced.addItem(_("Yes Bottom field first"), "Yes")
        if profile.info.interlaced_frame:
            self.cboInterlaced.setCurrentIndex(1)
        else:
            self.cboInterlaced.setCurrentIndex(0)

    def cboSimpleTarget_index_changed(self, widget, index):
        selected_target = widget.itemData(index)
        log.info(selected_target)

        # get translations
        _ = get_app()._tr

        # don't do anything if the combo has been cleared
        if selected_target:
            profiles_list = []

            # Clear the following options (and remember current settings)
            previous_quality = self.cboSimpleQuality.currentIndex()
            if previous_quality < 0:
                previous_quality = self.cboSimpleQuality.count() - 1
            previous_profile = self.cboSimpleVideoProfile.currentIndex()
            if previous_profile < 0:
                previous_profile = self.selected_profile_index
            self.cboSimpleVideoProfile.clear()
            self.cboSimpleQuality.clear()

            # parse the xml to return suggested profiles
            profile_index = 0
            all_profiles = False
            for preset_folder in [info.EXPORT_PRESETS_PATH, info.USER_PRESETS_PATH]:
                for file in os.listdir(preset_folder):
                    preset_path = os.path.join(preset_folder, file)
                    try:
                        xmldoc = xml.parse(preset_path)
                        title = xmldoc.getElementsByTagName("title")
                        if _(title[0].childNodes[0].data) == selected_target:
                            profiles = xmldoc.getElementsByTagName("projectprofile")

                            # get the basic profile
                            all_profiles = False
                            if profiles:
                                # if profiles are defined, show them
                                for profile in profiles:
                                    profiles_list.append(_(profile.childNodes[0].data))
                            else:
                                # show all profiles
                                all_profiles = True
                                for profile_name in self.profile_names:
                                    profiles_list.append(profile_name)

                            # get the video bit rate(s)
                            videobitrate = xmldoc.getElementsByTagName("videobitrate")
                            for rate in videobitrate:
                                v_l = rate.attributes["low"].value
                                v_m = rate.attributes["med"].value
                                v_h = rate.attributes["high"].value
                                self.vbr = {_("Low"): v_l, _("Med"): v_m, _("High"): v_h}

                            # get the audio bit rates
                            audiobitrate = xmldoc.getElementsByTagName("audiobitrate")
                            for audiorate in audiobitrate:
                                a_l = audiorate.attributes["low"].value
                                a_m = audiorate.attributes["med"].value
                                a_h = audiorate.attributes["high"].value
                                self.abr = {_("Low"): a_l, _("Med"): a_m, _("High"): a_h}

                            # get the remaining values
                            vf = xmldoc.getElementsByTagName("videoformat")
                            self.txtVideoFormat.setText(vf[0].childNodes[0].data)
                            vc = xmldoc.getElementsByTagName("videocodec")
                            self.txtVideoCodec.setText(vc[0].childNodes[0].data)
                            sr = xmldoc.getElementsByTagName("samplerate")
                            self.txtSampleRate.setValue(int(sr[0].childNodes[0].data))
                            c = xmldoc.getElementsByTagName("audiochannels")
                            self.txtChannels.setValue(int(c[0].childNodes[0].data))
                            c = xmldoc.getElementsByTagName("audiochannellayout")

                            # check for compatible audio codec
                            ac = xmldoc.getElementsByTagName("audiocodec")
                            audio_codec_name = ac[0].childNodes[0].data
                            if audio_codec_name == "aac":
                                # Determine which version of AAC encoder is available
                                if openshot.FFmpegWriter.IsValidCodec("libfaac"):
                                    self.txtAudioCodec.setText("libfaac")
                                elif openshot.FFmpegWriter.IsValidCodec("libvo_aacenc"):
                                    self.txtAudioCodec.setText("libvo_aacenc")
                                elif openshot.FFmpegWriter.IsValidCodec("aac"):
                                    self.txtAudioCodec.setText("aac")
                                else:
                                    # fallback audio codec
                                    self.txtAudioCodec.setText("ac3")
                            else:
                                # fallback audio codec

                                self.txtAudioCodec.setText(audio_codec_name)

                            layout_index = 0
                            for layout in self.channel_layout_choices:
                                if layout == int(c[0].childNodes[0].data):
                                    self.cboChannelLayout.setCurrentIndex(layout_index)
                                    break
                                layout_index += 1

                        # Free up DOM memory
                        xmldoc.unlink()

                    except ExpatError as e:
                        # This indicates an invalid Preset file - display an error and continue
                        log.error("Failed to parse file '%s' as a preset: %s" % (preset_path, e))

            # init the profiles combo
            for item in sorted(profiles_list):
                self.cboSimpleVideoProfile.addItem(self.getProfileName(self.getProfilePath(item)), self.getProfilePath(item))

            if all_profiles:
                # select the project's current profile
                self.cboSimpleVideoProfile.setCurrentIndex(previous_profile)

            # set the quality combo
            # only populate with quality settings that exist
            if v_l or a_l:
                self.cboSimpleQuality.addItem(_("Low"), "Low")
            if v_m or a_m:
                self.cboSimpleQuality.addItem(_("Med"), "Med")
            if v_h or a_h:
                self.cboSimpleQuality.addItem(_("High"), "High")

            # Default to the highest quality setting (or previous quality setting)
            if previous_quality <= self.cboSimpleQuality.count() - 1:
                self.cboSimpleQuality.setCurrentIndex(previous_quality)
            else:
                self.cboSimpleQuality.setCurrentIndex(self.cboSimpleQuality.count() - 1)

    def cboSimpleVideoProfile_index_changed(self, widget, index):
        selected_profile_path = widget.itemData(index)
        log.info(selected_profile_path)

        # Populate the advanced profile list
        self.populateAllProfiles(selected_profile_path)

    def populateAllProfiles(self, selected_profile_path):
        """Populate the full list of profiles"""
        # Look for matching profile in advanced options
        profile_index = 0
        for profile_name in self.profile_names:
            # Check for matching profile
            if self.getProfilePath(profile_name) == selected_profile_path:
                # Matched!
                self.cboProfile.setCurrentIndex(profile_index)
                break

            # increment index
            profile_index += 1

    def cboSimpleQuality_index_changed(self, widget, index):
        selected_quality = widget.itemData(index)
        log.info(selected_quality)

        # get translations
        _ = get_app()._tr

        # Set the video and audio bitrates
        if selected_quality:
            self.txtVideoBitRate.setText(_(self.vbr[_(selected_quality)]))
            self.txtAudioBitrate.setText(_(self.abr[_(selected_quality)]))

    def btnBrowse_clicked(self):
        log.info("btnBrowse_clicked")

        # get translations
        _ = get_app()._tr

        # update export folder path
        file_path = QFileDialog.getExistingDirectory(self, _("Choose a Folder..."), self.txtExportFolder.text())

        if os.path.exists(file_path):
            self.txtExportFolder.setText(file_path)

    def convert_to_bytes(self, BitRateString):
        bit_rate_bytes = 0

        # split the string into pieces
        s = BitRateString.lower().split(" ")
        measurement = "kb"

        try:
            # Get Bit Rate
            if len(s) >= 2:
                raw_number_string = s[0]
                raw_measurement = s[1]

                # convert string number to float (based on locale settings)
                raw_number = locale.atof(raw_number_string)

                if "kb" in raw_measurement:
                    # Kbit to bytes
                    bit_rate_bytes = raw_number * 1000.0

                elif "mb" in raw_measurement:
                    # Mbit to bytes
                    bit_rate_bytes = raw_number * 1000.0 * 1000.0

                elif ("crf" in raw_measurement) or ("cqp" in raw_measurement):
                    # Just a number
                    if raw_number > 63:
                        raw_number = 63
                    if raw_number < 0:
                        raw_number = 0
                    bit_rate_bytes = raw_number

                elif "qp" in raw_measurement:
                    # Just a number
                    if raw_number > 255:
                        raw_number = 255
                    if raw_number < 0:
                        raw_number = 0
                    bit_rate_bytes = raw_number

        except:
            log.warning('Failed to convert bitrate string to bytes: %s' % BitRateString)

        # return the bit rate in bytes
        return str(int(bit_rate_bytes))

    def disableControls(self):
        """Disable all controls"""
        self.lblFileName.setEnabled(False)
        self.txtFileName.setEnabled(False)
        self.lblFolderPath.setEnabled(False)
        self.txtExportFolder.setEnabled(False)
        self.tabWidget.setEnabled(False)
        self.export_button.setEnabled(False)
        self.btnBrowse.setEnabled(False)

    def enableControls(self):
        """Enable all controls"""
        self.lblFileName.setEnabled(True)
        self.txtFileName.setEnabled(True)
        self.lblFolderPath.setEnabled(True)
        self.txtExportFolder.setEnabled(True)
        self.tabWidget.setEnabled(True)
        self.export_button.setEnabled(True)
        self.btnBrowse.setEnabled(True)

    def accept(self):
        """ Start exporting video """

        # Build the export window title
        def titlestring(sec, fps, mess):
            formatstr = "%(hours)d:%(minutes)02d:%(seconds)02d " + mess + " (%(fps)5.2f FPS)"
            title_mes = _(formatstr) % {
                'hours': sec / 3600,
                'minutes': (sec / 60) % 60,
                'seconds': sec % 60,
                'fps': fps}
            return title_mes

        # get translations
        _ = get_app()._tr

        # Init progress bar
        self.progressExportVideo.setMinimum(self.txtStartFrame.value())
        self.progressExportVideo.setMaximum(self.txtEndFrame.value())
        self.progressExportVideo.setValue(self.txtStartFrame.value())

        # Prompt error message
        if self.txtStartFrame.value() == self.txtEndFrame.value():
            msg = QMessageBox()
            msg.setWindowTitle(_("Export Error"))
            msg.setText(_("Sorry, please select a valid range of frames to export"))
            msg.exec_()

            # Do nothing
            self.enableControls()
            self.exporting = False
            return

        # Disable controls
        self.disableControls()
        self.exporting = True

        # Determine type of export (video+audio, video, audio, image sequences)
        # _("Video & Audio"), _("Video Only"), _("Audio Only"), _("Image Sequence")
        export_type = self.cboExportTo.currentText()

        # Determine final exported file path (and replace blank paths with default ones)
        default_filename = "Untitled Project"
        default_folder = os.path.join(info.HOME_PATH)
        if export_type == _("Image Sequence"):
            file_name_with_ext = "%s%s" % (self.txtFileName.text().strip() or default_filename, self.txtImageFormat.text().strip())
        else:
            file_ext = self.txtVideoFormat.text().strip()
            file_name_with_ext = self.txtFileName.text().strip() or default_filename
            # Append extension, if not already present
            if not file_name_with_ext.endswith(file_ext):
                file_name_with_ext = '{}.{}'.format(file_name_with_ext, file_ext)

        export_file_path = os.path.join(self.txtExportFolder.text().strip() or default_folder, file_name_with_ext)
        log.info("Export path: %s" % export_file_path)

        # Check if filename is valid (by creating a blank file in a temporary place)
        try:
            open(os.path.join(tempfile.gettempdir(), file_name_with_ext), 'w')
        except OSError:
            # Invalid path detected, so use default file name instead
            file_name_with_ext = "%s.%s" % (default_filename, self.txtVideoFormat.text().strip())
            export_file_path = os.path.join(self.txtExportFolder.text().strip() or default_folder, file_name_with_ext)
            log.info("Invalid export path detected, changing to: %s" % export_file_path)

        file = File.get(path=export_file_path)
        if file:
            ret = QMessageBox.question(self,
                _("Export Video"),
                _("%s is an input file.\nPlease choose a different name.") % file_name_with_ext,
                QMessageBox.Ok)
            self.enableControls()
            self.exporting = False
            return

        # Handle exception
        if os.path.exists(export_file_path) and export_type in [_("Video & Audio"), _("Video Only"), _("Audio Only")]:
            # File already exists! Prompt user
            ret = QMessageBox.question(self,
                _("Export Video"),
                _("%s already exists.\nDo you want to replace it?") % file_name_with_ext,
                QMessageBox.No | QMessageBox.Yes)
            if ret == QMessageBox.No:
                # Stop and don't do anything
                # Re-enable controls
                self.enableControls()
                self.exporting = False
                return

        # Init export settings
        interlacedIndex = self.cboInterlaced.currentIndex()
        video_settings = {  "vformat": self.txtVideoFormat.text(),
                            "vcodec": self.txtVideoCodec.text(),
                            "fps": { "num" : self.txtFrameRateNum.value(), "den": self.txtFrameRateDen.value()},
                            "width": self.txtWidth.value(),
                            "height": self.txtHeight.value(),
                            "pixel_ratio": {"num": self.txtPixelRatioNum.value(), "den": self.txtPixelRatioDen.value()},
                            "video_bitrate": int(self.convert_to_bytes(self.txtVideoBitRate.text())),
                            "start_frame": self.txtStartFrame.value(),
                            "end_frame": self.txtEndFrame.value(),
                            "interlace": ((interlacedIndex == 1) or (interlacedIndex == 2)),
                            "topfirst": interlacedIndex == 1
                          }

        audio_settings = {"acodec": self.txtAudioCodec.text(),
                          "sample_rate": self.txtSampleRate.value(),
                          "channels": self.txtChannels.value(),
                          "channel_layout": self.cboChannelLayout.currentData(),
                          "audio_bitrate": int(self.convert_to_bytes(self.txtAudioBitrate.text()))
                          }

        # Override vcodec and format for Image Sequences
        if export_type == _("Image Sequence"):
            image_ext = os.path.splitext(self.txtImageFormat.text().strip())[1].replace(".", "")
            video_settings["vformat"] = image_ext
            if image_ext in ["jpg", "jpeg"]:
                video_settings["vcodec"] = "mjpeg"
            else:
                video_settings["vcodec"] = image_ext

        # Store updated export folder path in project file
        get_app().updates.update_untracked(["export_path"], os.path.dirname(export_file_path))
        # Mark project file as unsaved
        get_app().project.has_unsaved_changes = True

        # Set MaxSize (so we don't have any downsampling)
        self.timeline.SetMaxSize(video_settings.get("width"), video_settings.get("height"))

        # Set lossless cache settings (temporarily)
        export_cache_object = openshot.CacheMemory(500)
        self.timeline.SetCache(export_cache_object)

        # Rescale all keyframes (if needed)
        if self.export_fps_factor != 1.0:
            # Get a copy of rescaled project data (this does not modify the active project)
            rescaled_app_data = get_app().project.rescale_keyframes(self.export_fps_factor)

            # Load the "export" Timeline reader with the JSON from the real timeline
            self.timeline.SetJson(json.dumps(rescaled_app_data))

            # Re-update the timeline FPS again (since the timeline just got clobbered)
            self.updateFrameRate()

        # Create FFmpegWriter
        try:
            w = openshot.FFmpegWriter(export_file_path)

            # Set video options
            if export_type in [_("Video & Audio"), _("Video Only"), _("Image Sequence")]:
                w.SetVideoOptions(True,
                                  video_settings.get("vcodec"),
                                  openshot.Fraction(video_settings.get("fps").get("num"),
                                                    video_settings.get("fps").get("den")),
                                  video_settings.get("width"),
                                  video_settings.get("height"),
                                  openshot.Fraction(video_settings.get("pixel_ratio").get("num"),
                                                    video_settings.get("pixel_ratio").get("den")),
                                  video_settings.get("interlace"),
                                  video_settings.get("topfirst"),
                                  video_settings.get("video_bitrate"))

            # Set audio options
            if export_type in [_("Video & Audio"), _("Audio Only")]:
                w.SetAudioOptions(True,
                                  audio_settings.get("acodec"),
                                  audio_settings.get("sample_rate"),
                                  audio_settings.get("channels"),
                                  audio_settings.get("channel_layout"),
                                  audio_settings.get("audio_bitrate"))

            # Prepare the streams
            w.PrepareStreams()

            # These extra options should be set in an extra method
            # No feedback is given to the user
            # TODO: Tell user if option is not available
            if export_type in [_("Audio Only")]:
                # Muxing options for mp4/mov
                w.SetOption(openshot.AUDIO_STREAM, "muxing_preset", "mp4_faststart")
            else:
                # Muxing options for mp4/mov
                w.SetOption(openshot.VIDEO_STREAM, "muxing_preset", "mp4_faststart")
                # Set the quality in case crf, cqp or qp was selected
                if "crf" in self.txtVideoBitRate.text():
                    w.SetOption(openshot.VIDEO_STREAM, "crf", str(int(video_settings.get("video_bitrate"))) )
                elif "cqp" in self.txtVideoBitRate.text():
                    w.SetOption(openshot.VIDEO_STREAM, "cqp", str(int(video_settings.get("video_bitrate"))) )
                elif "qp" in self.txtVideoBitRate.text():
                    w.SetOption(openshot.VIDEO_STREAM, "qp", str(int(video_settings.get("video_bitrate"))) )


            # Open the writer
            w.Open()

            # Notify window of export started
            title_message = ""
            self.ExportStarted.emit(export_file_path, video_settings.get("start_frame"), video_settings.get("end_frame"))

            progressstep = max(1 , round(( video_settings.get("end_frame") - video_settings.get("start_frame") ) / 1000))
            start_time_export = time.time()
            seconds_run = 0
            start_frame_export = video_settings.get("start_frame")
            end_frame_export = video_settings.get("end_frame")
            last_exported_time = time.time()
            last_displayed_exported_portion = 0.0
            current_exported_portion = 0.0
            digits_after_decimalpoint = 1
            # Precision of the progress bar
            format_of_progress_string = "%4.1f%% "
            # Write each frame in the selected range
            for frame in range(video_settings.get("start_frame"), video_settings.get("end_frame") + 1):
                # Update progress bar (emit signal to main window)
                end_time_export = time.time()
                if ((frame % progressstep) == 0) or ((end_time_export - last_exported_time) > 1):
                    current_exported_portion = (frame - start_frame_export) * 1.0  / (end_frame_export - start_frame_export)
                    if ((current_exported_portion - last_displayed_exported_portion) > 0.0):
                        # the log10 of the difference of the fraction of the completed frames is the negativ
                        # number of digits after the decimal point after which the first digit is not 0
                        digits_after_decimalpoint = math.ceil( -2.0 - math.log10( current_exported_portion - last_displayed_exported_portion ))
                    else:
                        digits_after_decimalpoint = 1
                    if digits_after_decimalpoint < 1:
                        # We want at least 1 digit after the decimal point
                        digits_after_decimalpoint = 1
                    if digits_after_decimalpoint > 5:
                        # We don't want not more than 5 difits after the decimal point
                        digits_after_decimalpoint = 5
                    last_displayed_exported_portion = current_exported_portion
                    format_of_progress_string = "%4." + str(digits_after_decimalpoint) + "f%% "
                    last_exported_time = time.time()
                    if ((( frame - start_frame_export ) != 0) & (( end_time_export - start_time_export ) != 0)):
                        seconds_left = round(( start_time_export - end_time_export )*( frame - end_frame_export )/( frame - start_frame_export ))
                        fps_encode = ((frame - start_frame_export)/(end_time_export-start_time_export))
                        if frame == end_frame_export:
                            title_message = _("Finalizing video export, please wait...")
                        else:
                            title_message = titlestring(seconds_left, fps_encode, "Remaining")

                    # Emit frame exported
                    self.ExportFrame.emit(
                        title_message,
                        video_settings.get("start_frame"),
                        video_settings.get("end_frame"),
                        frame,
                        format_of_progress_string
                    )

                    # Process events (to show the progress bar moving)
                    QCoreApplication.processEvents()

                # Write the frame object to the video
                w.WriteFrame(self.timeline.GetFrame(frame))

                # Check if we need to bail out
                if not self.exporting:
                    break

            # Close writer
            w.Close()

            # Emit final exported frame (with elapsed time)
            seconds_run = round((end_time_export - start_time_export))
            title_message = titlestring(seconds_run, fps_encode, "Elapsed")

            self.ExportFrame.emit(
                title_message,
                video_settings.get("start_frame"),
                video_settings.get("end_frame"),
                frame,
                format_of_progress_string
            )

        except Exception as e:
            # TODO: Find a better way to catch the error. This is the only way I have found that
            # does not throw an error
            error_type_str = str(e)
            log.info("Error type string: %s" % error_type_str)

            if "InvalidChannels" in error_type_str:
                log.info("Error setting invalid # of channels (%s)" % (audio_settings.get("channels")))
                track_metric_error("invalid-channels-%s-%s-%s-%s" % (video_settings.get("vformat"), video_settings.get("vcodec"), audio_settings.get("acodec"), audio_settings.get("channels")))

            elif "InvalidSampleRate" in error_type_str:
                log.info("Error setting invalid sample rate (%s)" % (audio_settings.get("sample_rate")))
                track_metric_error("invalid-sample-rate-%s-%s-%s-%s" % (video_settings.get("vformat"), video_settings.get("vcodec"), audio_settings.get("acodec"), audio_settings.get("sample_rate")))

            elif "InvalidFormat" in error_type_str:
                log.info("Error setting invalid format (%s)" % (video_settings.get("vformat")))
                track_metric_error("invalid-format-%s" % (video_settings.get("vformat")))

            elif "InvalidCodec" in error_type_str:
                log.info("Error setting invalid codec (%s/%s/%s)" % (video_settings.get("vformat"), video_settings.get("vcodec"), audio_settings.get("acodec")))
                track_metric_error("invalid-codec-%s-%s-%s" % (video_settings.get("vformat"), video_settings.get("vcodec"), audio_settings.get("acodec")))

            elif "ErrorEncodingVideo" in error_type_str:
                log.info("Error encoding video frame (%s/%s/%s)" % (video_settings.get("vformat"), video_settings.get("vcodec"), audio_settings.get("acodec")))
                track_metric_error("video-encode-%s-%s-%s" % (video_settings.get("vformat"), video_settings.get("vcodec"), audio_settings.get("acodec")))

            # Show friendly error
            friendly_error = error_type_str.split("> ")[0].replace("<", "")

            # Prompt error message
            msg = QMessageBox()
            msg.setWindowTitle(_("Export Error"))
            msg.setText(_("Sorry, there was an error exporting your video: \n%s") % friendly_error)
            msg.exec_()

        # Notify window of export started
        self.ExportEnded.emit(export_file_path)

        # Close timeline object
        self.timeline.Close()

        # Clear all cache
        self.timeline.ClearAllCache()

        # Re-set OMP thread enabled flag
        if self.s.get("omp_threads_enabled"):
            openshot.Settings.Instance().WAIT_FOR_VIDEO_PROCESSING_TASK = False
        else:
            openshot.Settings.Instance().WAIT_FOR_VIDEO_PROCESSING_TASK = True

        # Return scale mode to lower quality scaling (for faster previews)
        openshot.Settings.Instance().HIGH_QUALITY_SCALING = False

        # Handle end of export (for non-canceled exports)
        if self.s.get("show_finished_window") and self.exporting:
            # Hide cancel and export buttons
            self.cancel_button.setVisible(False)
            self.export_button.setVisible(False)

            # Reveal done button
            self.close_button.setVisible(True)

            # Restore windows title to show elapsed time
            title_message = titlestring(seconds_run, fps_encode, "Elapsed")

            self.ExportFrame.emit(
                title_message,
                video_settings.get("start_frame"),
                video_settings.get("end_frame"),
                frame,
                format_of_progress_string
            )

            # Make progress bar green (to indicate we are done)
            from PyQt5.QtGui import QPalette
            p = QPalette()
            p.setColor(QPalette.Highlight, Qt.green)
            self.progressExportVideo.setPalette(p)

            # Raise the window
            self.show()
        else:
            # Accept dialog
            super(Export, self).accept()

    def reject(self):
        if self.exporting and not self.close_button.isVisible():
            # Show confirmation dialog
            _ = get_app()._tr
            result = QMessageBox.question(
                self,
                _("Export Video"),
                _("Are you sure you want to cancel the export?"),
                QMessageBox.No | QMessageBox.Yes)
            if result == QMessageBox.No:
                # Resume export
                return

        # Re-set OMP thread enabled flag
        # NOTE: This is always called when closing the export modal, and thus
        # the keyframes are always scaled back to the original FPS if needed.
        if self.s.get("omp_threads_enabled"):
            openshot.Settings.Instance().WAIT_FOR_VIDEO_PROCESSING_TASK = False
        else:
            openshot.Settings.Instance().WAIT_FOR_VIDEO_PROCESSING_TASK = True

        # Return scale mode to lower quality scaling (for faster previews)
        openshot.Settings.Instance().HIGH_QUALITY_SCALING = False

        # Cancel dialog
        self.exporting = False
        super(Export, self).reject()<|MERGE_RESOLUTION|>--- conflicted
+++ resolved
@@ -65,16 +65,12 @@
     # Path to ui file
     ui_path = os.path.join(info.PATH, 'windows', 'ui', 'export.ui')
 
-<<<<<<< HEAD
+    ExportStarted = pyqtSignal(str, int, int)
+    ExportFrame = pyqtSignal(str, int, int, int, str)
+    ExportEnded = pyqtSignal(str)        
+
     def __init__(self, *args, **kwargs):
         super().__init__(*args, **kwargs)
-=======
-    ExportStarted = pyqtSignal(str, int, int)
-    ExportFrame = pyqtSignal(str, int, int, int, str)
-    ExportEnded = pyqtSignal(str)
-
-    def __init__(self):
->>>>>>> 555d5834
 
         # Load UI from designer & init
         ui_util.load_ui(self, self.ui_path)
