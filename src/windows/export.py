--- conflicted
+++ resolved
@@ -30,15 +30,13 @@
 import time
 import tempfile
 
-<<<<<<< HEAD
 import openshot
-=======
+
 # Try to get the security-patched XML functions from defusedxml
 try:
   from defusedxml import minidom as xml
 except ImportError:
   from xml.dom import minidom as xml
->>>>>>> bf31cd0e
 
 from PyQt5.QtCore import Qt, QCoreApplication, QTimer
 from PyQt5.QtWidgets import (
