"""
 @file
 @brief This file loads the interactive HTML timeline
 @author Noah Figg <eggmunkee@hotmail.com>
 @author Jonathan Thomas <jonathan@openshot.org>
 @author Olivier Girard <eolinwen@gmail.com>

 @section LICENSE

 Copyright (c) 2008-2018 OpenShot Studios, LLC
 (http://www.openshotstudios.com). This file is part of
 OpenShot Video Editor (http://www.openshot.org), an open-source project
 dedicated to delivering high quality video editing and animation solutions
 to the world.

 OpenShot Video Editor is free software: you can redistribute it and/or modify
 it under the terms of the GNU General Public License as published by
 the Free Software Foundation, either version 3 of the License, or
 (at your option) any later version.

 OpenShot Video Editor is distributed in the hope that it will be useful,
 but WITHOUT ANY WARRANTY; without even the implied warranty of
 MERCHANTABILITY or FITNESS FOR A PARTICULAR PURPOSE.  See the
 GNU General Public License for more details.

 You should have received a copy of the GNU General Public License
 along with OpenShot Library.  If not, see <http://www.gnu.org/licenses/>.
 """

import os
import time
from copy import deepcopy
from functools import partial
from random import uniform
from operator import itemgetter
import logging

import openshot  # Python module for libopenshot (required video editing module installed separately)
from PyQt5.QtCore import QFileInfo, pyqtSlot, QUrl, Qt, QCoreApplication, QTimer
from PyQt5.QtGui import QCursor, QKeySequence, QColor
<<<<<<< HEAD
from PyQt5.QtWebEngineWidgets import QWebEngineView
from PyQt5.QtWebChannel import QWebChannel
from PyQt5.QtWidgets import QMenu, QDialog
=======
from PyQt5.QtWidgets import QMenu
>>>>>>> ff3dfd54

from classes import info, updates
from classes import settings
from classes.app import get_app
from classes.logger import log
from classes.query import File, Clip, Transition, Track
from classes.waveform import get_audio_data
from classes.conversion import zoomToSeconds, secondsToZoom
<<<<<<< HEAD
from classes.effect_init import effect_options
=======
from .timeline_mixins import TimelineMixin
>>>>>>> ff3dfd54

import json

# Constants used by this file
JS_SCOPE_SELECTOR = "$('body').scope()"

MENU_FADE_NONE = 0
MENU_FADE_IN_FAST = 1
MENU_FADE_IN_SLOW = 2
MENU_FADE_OUT_FAST = 3
MENU_FADE_OUT_SLOW = 4
MENU_FADE_IN_OUT_FAST = 5
MENU_FADE_IN_OUT_SLOW = 6

MENU_ROTATE_NONE = 0
MENU_ROTATE_90_RIGHT = 1
MENU_ROTATE_90_LEFT = 2
MENU_ROTATE_180_FLIP = 3

MENU_LAYOUT_NONE = 0
MENU_LAYOUT_CENTER = 1
MENU_LAYOUT_TOP_LEFT = 2
MENU_LAYOUT_TOP_RIGHT = 3
MENU_LAYOUT_BOTTOM_LEFT = 4
MENU_LAYOUT_BOTTOM_RIGHT = 5
MENU_LAYOUT_ALL_WITH_ASPECT = 6
MENU_LAYOUT_ALL_WITHOUT_ASPECT = 7

MENU_ALIGN_LEFT = 0
MENU_ALIGN_RIGHT = 1

MENU_ANIMATE_NONE = 0
MENU_ANIMATE_IN_50_100 = 1
MENU_ANIMATE_IN_75_100 = 2
MENU_ANIMATE_IN_100_150 = 3
MENU_ANIMATE_OUT_100_75 = 4
MENU_ANIMATE_OUT_100_50 = 5
MENU_ANIMATE_OUT_150_100 = 6
MENU_ANIMATE_CENTER_TOP = 7
MENU_ANIMATE_CENTER_LEFT = 8
MENU_ANIMATE_CENTER_RIGHT = 9
MENU_ANIMATE_CENTER_BOTTOM = 10
MENU_ANIMATE_TOP_CENTER = 11
MENU_ANIMATE_LEFT_CENTER = 12
MENU_ANIMATE_RIGHT_CENTER = 13
MENU_ANIMATE_BOTTOM_CENTER = 14
MENU_ANIMATE_TOP_BOTTOM = 15
MENU_ANIMATE_LEFT_RIGHT = 16
MENU_ANIMATE_RIGHT_LEFT = 17
MENU_ANIMATE_BOTTOM_TOP = 18
MENU_ANIMATE_RANDOM = 19

MENU_VOLUME_NONE = 1
MENU_VOLUME_FADE_IN_FAST = 2
MENU_VOLUME_FADE_IN_SLOW = 3
MENU_VOLUME_FADE_OUT_FAST = 4
MENU_VOLUME_FADE_OUT_SLOW = 5
MENU_VOLUME_FADE_IN_OUT_FAST = 6
MENU_VOLUME_FADE_IN_OUT_SLOW = 7
MENU_VOLUME_LEVEL_100 = 100
MENU_VOLUME_LEVEL_90 = 90
MENU_VOLUME_LEVEL_80 = 80
MENU_VOLUME_LEVEL_70 = 70
MENU_VOLUME_LEVEL_60 = 60
MENU_VOLUME_LEVEL_50 = 50
MENU_VOLUME_LEVEL_40 = 40
MENU_VOLUME_LEVEL_30 = 30
MENU_VOLUME_LEVEL_20 = 20
MENU_VOLUME_LEVEL_10 = 10
MENU_VOLUME_LEVEL_0 = 0

MENU_TRANSFORM = 0

MENU_TIME_NONE = 0
MENU_TIME_FORWARD = 1
MENU_TIME_BACKWARD = 2
MENU_TIME_FREEZE = 3
MENU_TIME_FREEZE_ZOOM = 4

MENU_COPY_ALL = -1
MENU_COPY_CLIP = 0
MENU_COPY_KEYFRAMES_ALL = 1
MENU_COPY_KEYFRAMES_ALPHA = 2
MENU_COPY_KEYFRAMES_SCALE = 3
MENU_COPY_KEYFRAMES_ROTATE = 4
MENU_COPY_KEYFRAMES_LOCATION = 5
MENU_COPY_KEYFRAMES_TIME = 6
MENU_COPY_KEYFRAMES_VOLUME = 7
MENU_COPY_EFFECTS = 8
MENU_PASTE = 9

MENU_COPY_TRANSITION = 10
MENU_COPY_KEYFRAMES_BRIGHTNESS = 11
MENU_COPY_KEYFRAMES_CONTRAST = 12

MENU_SLICE_KEEP_BOTH = 0
MENU_SLICE_KEEP_LEFT = 1
MENU_SLICE_KEEP_RIGHT = 2

MENU_SPLIT_AUDIO_SINGLE = 0
MENU_SPLIT_AUDIO_MULTIPLE = 1


class TimelineWebView(TimelineMixin, updates.UpdateInterface):
    """ A Web(Engine)View QWidget used to load the Timeline """

    # Path to html file
    html_path = os.path.join(info.PATH, 'timeline', 'index.html')

    @pyqtSlot()
    def page_ready(self):
        """Document.Ready event has fired, and is initialized"""
        self.document_is_ready = True

    @pyqtSlot(result=str)
    def get_thumb_address(self):
        """Return the thumbnail HTTP server address"""
        thumb_server_details = get_app().window.http_server_thread.server_address
        while not thumb_server_details:
            log.info('No HTTP thumbnail server found yet... keep waiting...')
            time.sleep(0.25)
            thumb_server_details = get_app().window.http_server_thread.server_address

        thumb_address = "http://%s:%s/thumbnails/" % (thumb_server_details[0], thumb_server_details[1])
        return thumb_address

    # This method is invoked by the UpdateManager each time a change happens (i.e UpdateInterface)
    def changed(self, action):
        # Remove unused action attribute (old_values)
        action = deepcopy(action)
        action.old_values = {}

        # Send a JSON version of the UpdateAction to the timeline webview method: applyJsonDiff()
        if action.type == "load":
            # Set thumbnail server
            self.run_js(JS_SCOPE_SELECTOR + ".setThumbAddress('" + self.get_thumb_address() + "');")

            _ = get_app()._tr
            # Initialize translated track name
            self.run_js(JS_SCOPE_SELECTOR + ".setTrackLabel('" + _("Track %s") + "');")

            # Load entire project data
            self.run_js(JS_SCOPE_SELECTOR + ".loadJson(" + action.json() + ");")

        elif action.key[0] != "files":
            # Apply diff to part of project data
            self.run_js(JS_SCOPE_SELECTOR + ".applyJsonDiff([" + action.json() + "]);")

        # Reset the scale when loading new JSON
        if action.type == "load":
            # Set the scale again (to project setting)
            initial_scale = get_app().project.get("scale") or 15
            get_app().window.sliderZoom.setValue(secondsToZoom(initial_scale))

            # The setValue() above doesn't trigger update_zoom when a project file is
            # loaded on the command line (too early?), so also call the JS directly
            self.run_js(JS_SCOPE_SELECTOR + ".setScale(" + str(initial_scale) + ", 0);")

    # Javascript callable function to update the project data when a clip changes
    @pyqtSlot(str, bool, bool, bool)
    def update_clip_data(self, clip_json, only_basic_props=True, ignore_reader=False, ignore_refresh=False):
        """ Create an updateAction and send it to the update manager """

        # read clip json
        try:
            if not isinstance(clip_json, dict):
                clip_data = json.loads(clip_json)
            else:
                clip_data = clip_json
        except Exception:
            # Failed to parse json, do nothing
            log.warning('Failed to parse clip JSON data', exc_info=1)

        # Search for matching clip in project data (if any)
        existing_clip = Clip.get(id=clip_data["id"])
        if not existing_clip:
            # Create a new clip (if not exists)
            existing_clip = Clip()

        # Update clip data
        existing_clip.data = clip_data

        # Remove unneeded properties (since they don't change here... this is a performance boost)
        if only_basic_props:
            existing_clip.data = {}
            existing_clip.data["id"] = clip_data["id"]
            existing_clip.data["layer"] = clip_data["layer"]
            existing_clip.data["position"] = clip_data["position"]
            existing_clip.data["start"] = clip_data["start"]
            existing_clip.data["end"] = clip_data["end"]

        # Always remove the Reader attribute (since nothing updates it,
        # and we are wrapping clips in FrameMappers anyway)
        if ignore_reader and "reader" in existing_clip.data:
            existing_clip.data.pop("reader")

        # Save clip
        existing_clip.save()

        # Update the preview and reselect current frame in properties
        if not ignore_refresh:
            get_app().window.refreshFrameSignal.emit()
            get_app().window.propertyTableView.select_frame(self.window.preview_thread.player.Position())

    # Add missing transition
    @pyqtSlot(str)
    def add_missing_transition(self, transition_json):

        transition_details = json.loads(transition_json)

        # Get FPS from project
        fps = get_app().project.get("fps")
        fps_float = float(fps["num"]) / float(fps["den"])

        # Open up QtImageReader for transition Image
        transition_reader = openshot.QtImageReader(
            os.path.join(info.PATH, "transitions", "common", "fade.svg"))

        # Generate transition object
        transition_object = openshot.Mask()

        # Set brightness and contrast, to correctly transition for overlapping clips
        brightness = transition_object.brightness
        brightness.AddPoint(1, 1.0, openshot.BEZIER)
        brightness.AddPoint(round(transition_details["end"] * fps_float) + 1, -1.0, openshot.BEZIER)
        contrast = openshot.Keyframe(3.0)

        # Create transition dictionary
        transitions_data = {
            "id": get_app().project.generate_id(),
            "layer": transition_details["layer"],
            "title": "Transition",
            "type": "Mask",
            "position": transition_details["position"],
            "start": transition_details["start"],
            "end": transition_details["end"],
            "brightness": json.loads(brightness.Json()),
            "contrast": json.loads(contrast.Json()),
            "reader": json.loads(transition_reader.Json()),
            "replace_image": False
        }

        # Send to update manager
        self.update_transition_data(transitions_data, only_basic_props=False)

    # Javascript callable function to update the project data when a transition changes
    @pyqtSlot(str, bool, bool)
    def update_transition_data(self, transition_json, only_basic_props=True, ignore_refresh=False):
        """ Create an updateAction and send it to the update manager """

        # read clip json
        if not isinstance(transition_json, dict):
            transition_data = json.loads(transition_json)
        else:
            transition_data = transition_json

        # Search for matching clip in project data (if any)
        existing_item = Transition.get(id=transition_data["id"])
        needs_resize = True
        if not existing_item:
            # Create a new clip (if not exists)
            existing_item = Transition()
            needs_resize = False
        existing_item.data = transition_data

        # Get FPS from project
        fps = get_app().project.get("fps")
        fps_float = float(fps["num"]) / float(fps["den"])
        duration = existing_item.data["end"] - existing_item.data["start"]

        # Update the brightness and contrast keyframes to match the duration of the transition
        # This is a hack until I can think of something better
        brightness = None
        contrast = None
        if needs_resize:
            # Adjust transition's brightness keyframes to match the size of the transition
            brightness = existing_item.data["brightness"]
            if len(brightness["Points"]) > 1:
                # If multiple points, move the final one to the 'new' end
                brightness["Points"][-1]["co"]["X"] = round(duration * fps_float) + 1

            # Adjust transition's contrast keyframes to match the size of the transition
            contrast = existing_item.data["contrast"]
            if len(contrast["Points"]) > 1:
                # If multiple points, move the final one to the 'new' end
                contrast["Points"][-1]["co"]["X"] = round(duration * fps_float) + 1
        else:
            # Create new brightness and contrast Keyframes
            b = openshot.Keyframe()
            b.AddPoint(1, 1.0, openshot.BEZIER)
            b.AddPoint(round(duration * fps_float) + 1, -1.0, openshot.BEZIER)
            brightness = json.loads(b.Json())

        # Only include the basic properties (performance boost)
        if only_basic_props:
            existing_item.data = {}
            existing_item.data["id"] = transition_data["id"]
            existing_item.data["layer"] = transition_data["layer"]
            existing_item.data["position"] = transition_data["position"]
            existing_item.data["start"] = transition_data["start"]
            existing_item.data["end"] = transition_data["end"]

            log.debug('transition start: %s' % transition_data["start"])
            log.debug('transition end: %s' % transition_data["end"])

            if brightness:
                existing_item.data["brightness"] = brightness
            if contrast:
                existing_item.data["contrast"] = contrast

        # Save transition
        existing_item.save()

        # Update the preview and reselct current frame in properties
        if not ignore_refresh:
            get_app().window.refreshFrameSignal.emit()
            get_app().window.propertyTableView.select_frame(self.window.preview_thread.player.Position())

    # Prevent default context menu, and ignore, so that javascript can intercept
    def contextMenuEvent(self, event):
        event.ignore()

    # Javascript callable function to show clip or transition content menus, passing in type to show
    @pyqtSlot(float)
    def ShowPlayheadMenu(self, position=None):
        log.debug('ShowPlayheadMenu: %s' % position)

        # Get translation method
        _ = get_app()._tr

        # Get list of intercepting clips with position (if any)
        intersecting_clips = Clip.filter(intersect=position)
        intersecting_trans = Transition.filter(intersect=position)

        menu = QMenu(self)
        if intersecting_clips or intersecting_trans:
            # Get list of clip ids
            clip_ids = [c.id for c in intersecting_clips]
            trans_ids = [t.id for t in intersecting_trans]

            # Add split clip menu
            Slice_Menu = QMenu(_("Slice All"), self)
            Slice_Keep_Both = Slice_Menu.addAction(_("Keep Both Sides"))
            Slice_Keep_Both.setShortcut(QKeySequence(self.window.getShortcutByName("sliceAllKeepBothSides")))
            Slice_Keep_Both.triggered.connect(partial(
                self.Slice_Triggered, MENU_SLICE_KEEP_BOTH, clip_ids, trans_ids, position))
            Slice_Keep_Left = Slice_Menu.addAction(_("Keep Left Side"))
            Slice_Keep_Left.setShortcut(QKeySequence(self.window.getShortcutByName("sliceAllKeepLeftSide")))
            Slice_Keep_Left.triggered.connect(partial(
                self.Slice_Triggered, MENU_SLICE_KEEP_LEFT, clip_ids, trans_ids, position))
            Slice_Keep_Right = Slice_Menu.addAction(_("Keep Right Side"))
            Slice_Keep_Right.setShortcut(QKeySequence(self.window.getShortcutByName("sliceAllKeepRightSide")))
            Slice_Keep_Right.triggered.connect(partial(
                self.Slice_Triggered, MENU_SLICE_KEEP_RIGHT, clip_ids, trans_ids, position))
            menu.addMenu(Slice_Menu)
            return menu.popup(QCursor.pos())

    @pyqtSlot(str)
    def ShowEffectMenu(self, effect_id=None):
        log.debug('ShowEffectMenu: %s' % effect_id)

        # Set the selected clip (if needed)
        self.window.addSelection(effect_id, 'effect', True)

        menu = QMenu(self)
        # Properties
        menu.addAction(self.window.actionProperties)

        # Remove Effect Menu
        menu.addSeparator()
        menu.addAction(self.window.actionRemoveEffect)
        return menu.popup(QCursor.pos())

    @pyqtSlot(float, int)
    def ShowTimelineMenu(self, position, layer_id):
        log.debug('ShowTimelineMenu: position: %s, layer: %s' % (position, layer_id))

        # Get translation method
        _ = get_app()._tr

        # Get list of clipboard items (that are complete clips or transitions)
        # i.e. ignore partial clipboard items (keyframes / effects / etc...)
        clipboard_clip_ids = [k for k, v in self.copy_clipboard.items() if v.get('id')]
        clipboard_tran_ids = [k for k, v in self.copy_transition_clipboard.items() if v.get('id')]

        # Paste Menu (if entire clips or transitions are copied)
        if self.copy_clipboard or self.copy_transition_clipboard:
            if len(clipboard_clip_ids) + len(clipboard_tran_ids) > 0:
                menu = QMenu(self)
                Paste_Clip = menu.addAction(_("Paste"))
                Paste_Clip.setShortcut(QKeySequence(self.window.getShortcutByName("pasteAll")))
                Paste_Clip.triggered.connect(
                    partial(self.Paste_Triggered, MENU_PASTE, float(position), int(layer_id), [], [])
                )

                return menu.popup(QCursor.pos())

    @pyqtSlot(str)
    def ShowClipMenu(self, clip_id=None):
        log.debug('ShowClipMenu: %s' % clip_id)

        # Get translation method
        _ = get_app()._tr

        # Get existing clip object
        clip = Clip.get(id=clip_id)
        if not clip:
            # Not a valid clip id
            return

        # Set the selected clip (if needed)
        if clip_id not in self.window.selected_clips:
            self.window.addSelection(clip_id, 'clip')
        # Get list of selected clips
        clip_ids = self.window.selected_clips
        tran_ids = self.window.selected_transitions

        # Get framerate
        fps = get_app().project.get("fps")
        fps_float = float(fps["num"]) / float(fps["den"])

        # Get playhead position
        playhead_position = float(self.window.preview_thread.current_frame) / fps_float

        # Create blank context menu
        menu = QMenu(self)

        # Copy Menu
        if len(tran_ids) + len(clip_ids) > 1:
            # Show Copy All menu (clips and transitions are selected)
            Copy_All = menu.addAction(_("Copy"))
            Copy_All.setShortcut(QKeySequence(self.window.getShortcutByName("copyAll")))
            Copy_All.triggered.connect(partial(self.Copy_Triggered, MENU_COPY_ALL, clip_ids, tran_ids))
        else:
            # Only a single clip is selected (Show normal copy menus)
            Copy_Menu = QMenu(_("Copy"), self)
            Copy_Clip = Copy_Menu.addAction(_("Clip"))
            Copy_Clip.setShortcut(QKeySequence(self.window.getShortcutByName("copyAll")))
            Copy_Clip.triggered.connect(partial(self.Copy_Triggered, MENU_COPY_CLIP, [clip_id], []))

            Keyframe_Menu = QMenu(_("Keyframes"), self)
            Copy_Keyframes_All = Keyframe_Menu.addAction(_("All"))
            Copy_Keyframes_All.triggered.connect(partial(
                self.Copy_Triggered, MENU_COPY_KEYFRAMES_ALL, [clip_id], []))
            Keyframe_Menu.addSeparator()
            Copy_Keyframes_Alpha = Keyframe_Menu.addAction(_("Alpha"))
            Copy_Keyframes_Alpha.triggered.connect(partial(
                self.Copy_Triggered, MENU_COPY_KEYFRAMES_ALPHA, [clip_id], []))
            Copy_Keyframes_Scale = Keyframe_Menu.addAction(_("Scale"))
            Copy_Keyframes_Scale.triggered.connect(partial(
                self.Copy_Triggered, MENU_COPY_KEYFRAMES_SCALE, [clip_id], []))
            Copy_Keyframes_Rotate = Keyframe_Menu.addAction(_("Rotation"))
            Copy_Keyframes_Rotate.triggered.connect(partial(
                self.Copy_Triggered, MENU_COPY_KEYFRAMES_ROTATE, [clip_id], []))
            Copy_Keyframes_Locate = Keyframe_Menu.addAction(_("Location"))
            Copy_Keyframes_Locate.triggered.connect(partial(
                self.Copy_Triggered, MENU_COPY_KEYFRAMES_LOCATION, [clip_id], []))
            Copy_Keyframes_Time = Keyframe_Menu.addAction(_("Time"))
            Copy_Keyframes_Time.triggered.connect(partial(
                self.Copy_Triggered, MENU_COPY_KEYFRAMES_TIME, [clip_id], []))
            Copy_Keyframes_Volume = Keyframe_Menu.addAction(_("Volume"))
            Copy_Keyframes_Volume.triggered.connect(partial(
                self.Copy_Triggered, MENU_COPY_KEYFRAMES_VOLUME, [clip_id], []))

            # Only add copy->effects and copy->keyframes if 1 clip is selected
            Copy_Effects = Copy_Menu.addAction(_("Effects"))
            Copy_Effects.triggered.connect(partial(
                self.Copy_Triggered, MENU_COPY_EFFECTS, [clip_id], []))
            Copy_Menu.addMenu(Keyframe_Menu)
            menu.addMenu(Copy_Menu)

        # Get list of clipboard items (that are complete clips or transitions)
        # i.e. ignore partial clipboard items (keyframes / effects / etc...)
        clipboard_clip_ids = [k for k, v in self.copy_clipboard.items() if v.get('id')]
        clipboard_tran_ids = [k for k, v in self.copy_transition_clipboard.items() if v.get('id')]
        # Determine if the paste menu should be shown
        if self.copy_clipboard and len(clipboard_clip_ids) + len(clipboard_tran_ids) == 0:
            # Paste Menu (Only show if partial clipboard available)
            Paste_Clip = menu.addAction(_("Paste"))
            Paste_Clip.triggered.connect(partial(self.Paste_Triggered, MENU_PASTE, 0.0, 0, clip_ids, []))

        menu.addSeparator()

        # Alignment Menu (if multiple selections)
        if len(clip_ids) > 1:
            Alignment_Menu = QMenu(_("Align"), self)
            Align_Left = Alignment_Menu.addAction(_("Left"))
            Align_Left.triggered.connect(partial(self.Align_Triggered, MENU_ALIGN_LEFT, clip_ids, tran_ids))
            Align_Right = Alignment_Menu.addAction(_("Right"))
            Align_Right.triggered.connect(partial(self.Align_Triggered, MENU_ALIGN_RIGHT, clip_ids, tran_ids))

            # Add menu to parent
            menu.addMenu(Alignment_Menu)

        # Fade In Menu
        Fade_Menu = QMenu(_("Fade"), self)
        Fade_None = Fade_Menu.addAction(_("No Fade"))
        Fade_None.triggered.connect(partial(self.Fade_Triggered, MENU_FADE_NONE, clip_ids))
        Fade_Menu.addSeparator()
        for position, position_label in [
            ("Start of Clip", _("Start of Clip")),
            ("End of Clip", _("End of Clip")),
            ("Entire Clip", _("Entire Clip"))
        ]:
            Position_Menu = QMenu(position_label, self)

            if position == "Start of Clip":
                Fade_In_Fast = Position_Menu.addAction(_("Fade In (Fast)"))
                Fade_In_Fast.triggered.connect(partial(
                    self.Fade_Triggered, MENU_FADE_IN_FAST, clip_ids, position))
                Fade_In_Slow = Position_Menu.addAction(_("Fade In (Slow)"))
                Fade_In_Slow.triggered.connect(partial(
                    self.Fade_Triggered, MENU_FADE_IN_SLOW, clip_ids, position))

            elif position == "End of Clip":
                Fade_Out_Fast = Position_Menu.addAction(_("Fade Out (Fast)"))
                Fade_Out_Fast.triggered.connect(partial(
                    self.Fade_Triggered, MENU_FADE_OUT_FAST, clip_ids, position))
                Fade_Out_Slow = Position_Menu.addAction(_("Fade Out (Slow)"))
                Fade_Out_Slow.triggered.connect(partial(
                    self.Fade_Triggered, MENU_FADE_OUT_SLOW, clip_ids, position))

            else:
                Fade_In_Out_Fast = Position_Menu.addAction(_("Fade In and Out (Fast)"))
                Fade_In_Out_Fast.triggered.connect(partial(
                    self.Fade_Triggered, MENU_FADE_IN_OUT_FAST, clip_ids, position))
                Fade_In_Out_Slow = Position_Menu.addAction(_("Fade In and Out (Slow)"))
                Fade_In_Out_Slow.triggered.connect(partial(
                    self.Fade_Triggered, MENU_FADE_IN_OUT_SLOW, clip_ids, position))
                Position_Menu.addSeparator()
                Fade_In_Slow = Position_Menu.addAction(_("Fade In (Entire Clip)"))
                Fade_In_Slow.triggered.connect(partial(
                    self.Fade_Triggered, MENU_FADE_IN_SLOW, clip_ids, position))
                Fade_Out_Slow = Position_Menu.addAction(_("Fade Out (Entire Clip)"))
                Fade_Out_Slow.triggered.connect(partial(
                    self.Fade_Triggered, MENU_FADE_OUT_SLOW, clip_ids, position))

            Fade_Menu.addMenu(Position_Menu)
        menu.addMenu(Fade_Menu)

        # Animate Menu
        Animate_Menu = QMenu(_("Animate"), self)
        Animate_None = Animate_Menu.addAction(_("No Animation"))
        Animate_None.triggered.connect(partial(self.Animate_Triggered, MENU_ANIMATE_NONE, clip_ids))
        Animate_Menu.addSeparator()
        for position, position_label in [
            ("Start of Clip", _("Start of Clip")),
            ("End of Clip", _("End of Clip")),
            ("Entire Clip", _("Entire Clip"))
        ]:
            Position_Menu = QMenu(position_label, self)

            # Scale
            Scale_Menu = QMenu(_("Zoom"), self)
            Animate_In_50_100 = Scale_Menu.addAction(_("Zoom In (50% to 100%)"))
            Animate_In_50_100.triggered.connect(partial(
                self.Animate_Triggered, MENU_ANIMATE_IN_50_100, clip_ids, position))
            Animate_In_75_100 = Scale_Menu.addAction(_("Zoom In (75% to 100%)"))
            Animate_In_75_100.triggered.connect(partial(
                self.Animate_Triggered, MENU_ANIMATE_IN_75_100, clip_ids, position))
            Animate_In_100_150 = Scale_Menu.addAction(_("Zoom In (100% to 150%)"))
            Animate_In_100_150.triggered.connect(partial(
                self.Animate_Triggered, MENU_ANIMATE_IN_100_150, clip_ids, position))
            Animate_Out_100_75 = Scale_Menu.addAction(_("Zoom Out (100% to 75%)"))
            Animate_Out_100_75.triggered.connect(partial(
                self.Animate_Triggered, MENU_ANIMATE_OUT_100_75, clip_ids, position))
            Animate_Out_100_50 = Scale_Menu.addAction(_("Zoom Out (100% to 50%)"))
            Animate_Out_100_50.triggered.connect(partial(
                self.Animate_Triggered, MENU_ANIMATE_OUT_100_50, clip_ids, position))
            Animate_Out_150_100 = Scale_Menu.addAction(_("Zoom Out (150% to 100%)"))
            Animate_Out_150_100.triggered.connect(partial(
                self.Animate_Triggered, MENU_ANIMATE_OUT_150_100, clip_ids, position))
            Position_Menu.addMenu(Scale_Menu)

            # Center to Edge
            Center_Edge_Menu = QMenu(_("Center to Edge"), self)
            Animate_Center_Top = Center_Edge_Menu.addAction(_("Center to Top"))
            Animate_Center_Top.triggered.connect(partial(
                self.Animate_Triggered, MENU_ANIMATE_CENTER_TOP, clip_ids, position))
            Animate_Center_Left = Center_Edge_Menu.addAction(_("Center to Left"))
            Animate_Center_Left.triggered.connect(partial(
                self.Animate_Triggered, MENU_ANIMATE_CENTER_LEFT, clip_ids, position))
            Animate_Center_Right = Center_Edge_Menu.addAction(_("Center to Right"))
            Animate_Center_Right.triggered.connect(partial(
                self.Animate_Triggered, MENU_ANIMATE_CENTER_RIGHT, clip_ids, position))
            Animate_Center_Bottom = Center_Edge_Menu.addAction(_("Center to Bottom"))
            Animate_Center_Bottom.triggered.connect(partial(
                self.Animate_Triggered, MENU_ANIMATE_CENTER_BOTTOM, clip_ids, position))
            Position_Menu.addMenu(Center_Edge_Menu)

            # Edge to Center
            Edge_Center_Menu = QMenu(_("Edge to Center"), self)
            Animate_Top_Center = Edge_Center_Menu.addAction(_("Top to Center"))
            Animate_Top_Center.triggered.connect(partial(
                self.Animate_Triggered, MENU_ANIMATE_TOP_CENTER, clip_ids, position))
            Animate_Left_Center = Edge_Center_Menu.addAction(_("Left to Center"))
            Animate_Left_Center.triggered.connect(partial(
                self.Animate_Triggered, MENU_ANIMATE_LEFT_CENTER, clip_ids, position))
            Animate_Right_Center = Edge_Center_Menu.addAction(_("Right to Center"))
            Animate_Right_Center.triggered.connect(partial(
                self.Animate_Triggered, MENU_ANIMATE_RIGHT_CENTER, clip_ids, position))
            Animate_Bottom_Center = Edge_Center_Menu.addAction(_("Bottom to Center"))
            Animate_Bottom_Center.triggered.connect(partial(
                self.Animate_Triggered, MENU_ANIMATE_BOTTOM_CENTER, clip_ids, position))
            Position_Menu.addMenu(Edge_Center_Menu)

            # Edge to Edge
            Edge_Edge_Menu = QMenu(_("Edge to Edge"), self)
            Animate_Top_Bottom = Edge_Edge_Menu.addAction(_("Top to Bottom"))
            Animate_Top_Bottom.triggered.connect(partial(
                self.Animate_Triggered, MENU_ANIMATE_TOP_BOTTOM, clip_ids, position))
            Animate_Left_Right = Edge_Edge_Menu.addAction(_("Left to Right"))
            Animate_Left_Right.triggered.connect(partial(
                self.Animate_Triggered, MENU_ANIMATE_LEFT_RIGHT, clip_ids, position))
            Animate_Right_Left = Edge_Edge_Menu.addAction(_("Right to Left"))
            Animate_Right_Left.triggered.connect(partial(
                self.Animate_Triggered, MENU_ANIMATE_RIGHT_LEFT, clip_ids, position))
            Animate_Bottom_Top = Edge_Edge_Menu.addAction(_("Bottom to Top"))
            Animate_Bottom_Top.triggered.connect(partial(
                self.Animate_Triggered, MENU_ANIMATE_BOTTOM_TOP, clip_ids, position))
            Position_Menu.addMenu(Edge_Edge_Menu)

            # Random Animation
            Position_Menu.addSeparator()
            Random = Position_Menu.addAction(_("Random"))
            Random.triggered.connect(partial(self.Animate_Triggered, MENU_ANIMATE_RANDOM, clip_ids, position))

            # Add Sub-Menu's to Position menu
            Animate_Menu.addMenu(Position_Menu)

        # Add Each position menu
        menu.addMenu(Animate_Menu)

        # Rotate Menu
        Rotation_Menu = QMenu(_("Rotate"), self)
        Rotation_None = Rotation_Menu.addAction(_("No Rotation"))
        Rotation_None.triggered.connect(partial(
            self.Rotate_Triggered, MENU_ROTATE_NONE, clip_ids))
        Rotation_Menu.addSeparator()
        Rotation_90_Right = Rotation_Menu.addAction(_("Rotate 90 (Right)"))
        Rotation_90_Right.triggered.connect(partial(
            self.Rotate_Triggered, MENU_ROTATE_90_RIGHT, clip_ids))
        Rotation_90_Left = Rotation_Menu.addAction(_("Rotate 90 (Left)"))
        Rotation_90_Left.triggered.connect(partial(
            self.Rotate_Triggered, MENU_ROTATE_90_LEFT, clip_ids))
        Rotation_180_Flip = Rotation_Menu.addAction(_("Rotate 180 (Flip)"))
        Rotation_180_Flip.triggered.connect(partial(
            self.Rotate_Triggered, MENU_ROTATE_180_FLIP, clip_ids))
        menu.addMenu(Rotation_Menu)

        # Layout Menu
        Layout_Menu = QMenu(_("Layout"), self)
        Layout_None = Layout_Menu.addAction(_("Reset Layout"))
        Layout_None.triggered.connect(partial(
            self.Layout_Triggered, MENU_LAYOUT_NONE, clip_ids))
        Layout_Menu.addSeparator()
        Layout_Center = Layout_Menu.addAction(_("1/4 Size - Center"))
        Layout_Center.triggered.connect(partial(
            self.Layout_Triggered, MENU_LAYOUT_CENTER, clip_ids))
        Layout_Top_Left = Layout_Menu.addAction(_("1/4 Size - Top Left"))
        Layout_Top_Left.triggered.connect(partial(
            self.Layout_Triggered, MENU_LAYOUT_TOP_LEFT, clip_ids))
        Layout_Top_Right = Layout_Menu.addAction(_("1/4 Size - Top Right"))
        Layout_Top_Right.triggered.connect(partial(
            self.Layout_Triggered, MENU_LAYOUT_TOP_RIGHT, clip_ids))
        Layout_Bottom_Left = Layout_Menu.addAction(_("1/4 Size - Bottom Left"))
        Layout_Bottom_Left.triggered.connect(partial(
            self.Layout_Triggered, MENU_LAYOUT_BOTTOM_LEFT, clip_ids))
        Layout_Bottom_Right = Layout_Menu.addAction(_("1/4 Size - Bottom Right"))
        Layout_Bottom_Right.triggered.connect(partial(
            self.Layout_Triggered, MENU_LAYOUT_BOTTOM_RIGHT, clip_ids))
        Layout_Menu.addSeparator()
        Layout_Bottom_All_With_Aspect = Layout_Menu.addAction(_("Show All (Maintain Ratio)"))
        Layout_Bottom_All_With_Aspect.triggered.connect(partial(
            self.Layout_Triggered, MENU_LAYOUT_ALL_WITH_ASPECT, clip_ids))
        Layout_Bottom_All_Without_Aspect = Layout_Menu.addAction(_("Show All (Distort)"))
        Layout_Bottom_All_Without_Aspect.triggered.connect(partial(
            self.Layout_Triggered, MENU_LAYOUT_ALL_WITHOUT_ASPECT, clip_ids))
        menu.addMenu(Layout_Menu)

        # Time Menu
        Time_Menu = QMenu(_("Time"), self)
        Time_None = Time_Menu.addAction(_("Reset Time"))
        Time_None.triggered.connect(partial(self.Time_Triggered, MENU_TIME_NONE, clip_ids, '1X'))
        Time_Menu.addSeparator()
        for speed, speed_values in [
            (_("Normal"), ['1X']),
            (_("Fast"), ['2X', '4X', '8X', '16X']),
            (_("Slow"), ['1/2X', '1/4X', '1/8X', '1/16X'])
        ]:
            Speed_Menu = QMenu(speed, self)

            for direction, direction_value in [
                (_("Forward"), MENU_TIME_FORWARD),
                (_("Backward"), MENU_TIME_BACKWARD)
            ]:
                Direction_Menu = QMenu(direction, self)

                for actual_speed in speed_values:
                    # Add menu option
                    Time_Option = Direction_Menu.addAction(_(actual_speed))
                    Time_Option.triggered.connect(
                        partial(self.Time_Triggered, direction_value, clip_ids, actual_speed))

                # Add menu to parent
                Speed_Menu.addMenu(Direction_Menu)
            # Add menu to parent
            Time_Menu.addMenu(Speed_Menu)

        # Add Freeze menu options
        Time_Menu.addSeparator()
        for freeze_type, trigger_type in [
            (_("Freeze"), MENU_TIME_FREEZE),
            (_("Freeze && Zoom"), MENU_TIME_FREEZE_ZOOM)
        ]:
            Freeze_Menu = QMenu(freeze_type, self)

            for freeze_seconds in [2, 4, 6, 8, 10, 20, 30]:
                # Add menu option
                Time_Option = Freeze_Menu.addAction(_('{} seconds').format(freeze_seconds))
                Time_Option.triggered.connect(
                    partial(self.Time_Triggered, trigger_type, clip_ids, freeze_seconds, playhead_position))

            # Add menu to parent
            Time_Menu.addMenu(Freeze_Menu)

        # Add menu to parent
        menu.addMenu(Time_Menu)

        # Volume Menu
        Volume_Menu = QMenu(_("Volume"), self)
        Volume_None = Volume_Menu.addAction(_("Reset Volume"))
        Volume_None.triggered.connect(partial(self.Volume_Triggered, MENU_VOLUME_NONE, clip_ids))
        Volume_Menu.addSeparator()
        for position, position_label in [
            ("Start of Clip", _("Start of Clip")),
            ("End of Clip", _("End of Clip")),
            ("Entire Clip", _("Entire Clip"))
        ]:
            Position_Menu = QMenu(position_label, self)

            if position == "Start of Clip":
                Fade_In_Fast = Position_Menu.addAction(_("Fade In (Fast)"))
                Fade_In_Fast.triggered.connect(partial(
                    self.Volume_Triggered, MENU_VOLUME_FADE_IN_FAST, clip_ids, position))
                Fade_In_Slow = Position_Menu.addAction(_("Fade In (Slow)"))
                Fade_In_Slow.triggered.connect(partial(
                    self.Volume_Triggered, MENU_VOLUME_FADE_IN_SLOW, clip_ids, position))

            elif position == "End of Clip":
                Fade_Out_Fast = Position_Menu.addAction(_("Fade Out (Fast)"))
                Fade_Out_Fast.triggered.connect(partial(
                    self.Volume_Triggered, MENU_VOLUME_FADE_OUT_FAST, clip_ids, position))
                Fade_Out_Slow = Position_Menu.addAction(_("Fade Out (Slow)"))
                Fade_Out_Slow.triggered.connect(partial(
                    self.Volume_Triggered, MENU_VOLUME_FADE_OUT_SLOW, clip_ids, position))

            else:
                Fade_In_Out_Fast = Position_Menu.addAction(_("Fade In and Out (Fast)"))
                Fade_In_Out_Fast.triggered.connect(partial(
                    self.Volume_Triggered, MENU_VOLUME_FADE_IN_OUT_FAST, clip_ids, position))
                Fade_In_Out_Slow = Position_Menu.addAction(_("Fade In and Out (Slow)"))
                Fade_In_Out_Slow.triggered.connect(partial(
                    self.Volume_Triggered, MENU_VOLUME_FADE_IN_OUT_SLOW, clip_ids, position))
                Position_Menu.addSeparator()
                Fade_In_Slow = Position_Menu.addAction(_("Fade In (Entire Clip)"))
                Fade_In_Slow.triggered.connect(partial(
                    self.Volume_Triggered, MENU_VOLUME_FADE_IN_SLOW, clip_ids, position))
                Fade_Out_Slow = Position_Menu.addAction(_("Fade Out (Entire Clip)"))
                Fade_Out_Slow.triggered.connect(partial(
                    self.Volume_Triggered, MENU_VOLUME_FADE_OUT_SLOW, clip_ids, position))

            # Add levels (100% to 0%)
            Position_Menu.addSeparator()
            Volume_100 = Position_Menu.addAction(_("Level 100%"))
            Volume_100.triggered.connect(partial(
                self.Volume_Triggered, MENU_VOLUME_LEVEL_100, clip_ids, position))
            Volume_90 = Position_Menu.addAction(_("Level 90%"))
            Volume_90.triggered.connect(partial(
                self.Volume_Triggered, MENU_VOLUME_LEVEL_90, clip_ids, position))
            Volume_80 = Position_Menu.addAction(_("Level 80%"))
            Volume_80.triggered.connect(partial(
                self.Volume_Triggered, MENU_VOLUME_LEVEL_80, clip_ids, position))
            Volume_70 = Position_Menu.addAction(_("Level 70%"))
            Volume_70.triggered.connect(partial(
                self.Volume_Triggered, MENU_VOLUME_LEVEL_70, clip_ids, position))
            Volume_60 = Position_Menu.addAction(_("Level 60%"))
            Volume_60.triggered.connect(partial(
                self.Volume_Triggered, MENU_VOLUME_LEVEL_60, clip_ids, position))
            Volume_50 = Position_Menu.addAction(_("Level 50%"))
            Volume_50.triggered.connect(partial(
                self.Volume_Triggered, MENU_VOLUME_LEVEL_50, clip_ids, position))
            Volume_40 = Position_Menu.addAction(_("Level 40%"))
            Volume_40.triggered.connect(partial(
                self.Volume_Triggered, MENU_VOLUME_LEVEL_40, clip_ids, position))
            Volume_30 = Position_Menu.addAction(_("Level 30%"))
            Volume_30.triggered.connect(partial(
                self.Volume_Triggered, MENU_VOLUME_LEVEL_30, clip_ids, position))
            Volume_20 = Position_Menu.addAction(_("Level 20%"))
            Volume_20.triggered.connect(partial(
                self.Volume_Triggered, MENU_VOLUME_LEVEL_20, clip_ids, position))
            Volume_10 = Position_Menu.addAction(_("Level 10%"))
            Volume_10.triggered.connect(partial(
                self.Volume_Triggered, MENU_VOLUME_LEVEL_10, clip_ids, position))
            Volume_0 = Position_Menu.addAction(_("Level 0%"))
            Volume_0.triggered.connect(partial(
                self.Volume_Triggered, MENU_VOLUME_LEVEL_0, clip_ids, position))

            Volume_Menu.addMenu(Position_Menu)
        menu.addMenu(Volume_Menu)

        # Add separate audio menu
        Split_Audio_Channels_Menu = QMenu(_("Separate Audio"), self)
        Split_Single_Clip = Split_Audio_Channels_Menu.addAction(_("Single Clip (all channels)"))
        Split_Single_Clip.triggered.connect(partial(
            self.Split_Audio_Triggered, MENU_SPLIT_AUDIO_SINGLE, clip_ids))
        Split_Multiple_Clips = Split_Audio_Channels_Menu.addAction(_("Multiple Clips (each channel)"))
        Split_Multiple_Clips.triggered.connect(partial(
            self.Split_Audio_Triggered, MENU_SPLIT_AUDIO_MULTIPLE, clip_ids))
        menu.addMenu(Split_Audio_Channels_Menu)

        # If Playhead overlapping clip
        if clip:
            start_of_clip = float(clip.data["start"])
            end_of_clip = float(clip.data["end"])
            position_of_clip = float(clip.data["position"])
            if (
                playhead_position >= position_of_clip
                and playhead_position <= (position_of_clip + (end_of_clip - start_of_clip))
            ):
                # Add split clip menu
                Slice_Menu = QMenu(_("Slice"), self)
                Slice_Keep_Both = Slice_Menu.addAction(_("Keep Both Sides"))
                Slice_Keep_Both.triggered.connect(partial(
                    self.Slice_Triggered, MENU_SLICE_KEEP_BOTH, [clip_id], [], playhead_position))
                Slice_Keep_Left = Slice_Menu.addAction(_("Keep Left Side"))
                Slice_Keep_Left.triggered.connect(partial(
                    self.Slice_Triggered, MENU_SLICE_KEEP_LEFT, [clip_id], [], playhead_position))
                Slice_Keep_Right = Slice_Menu.addAction(_("Keep Right Side"))
                Slice_Keep_Right.triggered.connect(partial(
                    self.Slice_Triggered, MENU_SLICE_KEEP_RIGHT, [clip_id], [], playhead_position))
                menu.addMenu(Slice_Menu)

        # Transform menu
        Transform_Action = self.window.actionTransform
        Transform_Action.triggered.connect(
            partial(self.Transform_Triggered, MENU_TRANSFORM, clip_ids))
        menu.addAction(Transform_Action)

        # Add clip display menu (waveform or thumbnail)
        menu.addSeparator()
        Waveform_Menu = QMenu(_("Display"), self)
        ShowWaveform = Waveform_Menu.addAction(_("Show Waveform"))
        ShowWaveform.triggered.connect(partial(self.Show_Waveform_Triggered, clip_ids))
        HideWaveform = Waveform_Menu.addAction(_("Show Thumbnail"))
        HideWaveform.triggered.connect(partial(self.Hide_Waveform_Triggered, clip_ids))
        menu.addMenu(Waveform_Menu)

        # Properties
        menu.addAction(self.window.actionProperties)

        # Remove Clip Menu
        menu.addSeparator()
        menu.addAction(self.window.actionRemoveClip)

        # Show Context menu
        return menu.popup(QCursor.pos())

    def Transform_Triggered(self, action, clip_ids):
        log.debug("Transform_Triggered")

        # Emit signal to transform this clip (for the 1st clip id)
        if clip_ids:
            # Transform first clip in list
            get_app().window.TransformSignal.emit(clip_ids[0])
        else:
            # Clear transform
            get_app().window.TransformSignal.emit("")

    def Show_Waveform_Triggered(self, clip_ids):
        """Show a waveform for the selected clip"""

        # Loop through each selected clip
        for clip_id in clip_ids:

            # Get existing clip object
            clip = Clip.get(id=clip_id)
            if not clip:
                # Invalid clip, skip to next item
                continue

            file_path = clip.data["reader"]["path"]

            # Find actual clip object from libopenshot
            c = None
            clips = get_app().window.timeline_sync.timeline.Clips()
            for clip_object in clips:
                if clip_object.Id() == clip_id:
                    c = clip_object

            if c and c.Reader() and not c.Reader().info.has_single_image:
                # Find frame 1 channel_filter property
                channel_filter = c.channel_filter.GetInt(1)

                # Set cursor to waiting
                get_app().setOverrideCursor(QCursor(Qt.WaitCursor))

                # Get audio data in a separate thread (so it doesn't block the UI)
                channel_filter = channel_filter
                get_audio_data(clip_id, file_path, channel_filter, c.volume)

    def Hide_Waveform_Triggered(self, clip_ids):
        """Hide the waveform for the selected clip"""

        # Loop through each selected clip
        for clip_id in clip_ids:

            # Get existing clip object
            clip = Clip.get(id=clip_id)

            if clip:
                # Pass to javascript timeline (and render)
                self.run_js(JS_SCOPE_SELECTOR + ".hideAudioData('" + clip_id + "');")

    def Waveform_Ready(self, clip_id, audio_data):
        """Callback when audio waveform is ready"""
        log.info("Waveform_Ready for clip ID: %s" % (clip_id))

        # Convert waveform data to JSON
        serialized_audio_data = json.dumps(audio_data)

        # Set waveform cache (with clip_id as key)
        self.waveform_cache[clip_id] = serialized_audio_data

        # Pass to javascript timeline (and render)
        self.run_js(JS_SCOPE_SELECTOR + ".setAudioData('" + clip_id + "', " + serialized_audio_data + ");")

        # Restore normal cursor
        get_app().restoreOverrideCursor()

        # Start timer to redraw audio
        self.redraw_audio_timer.start()

    def Thumbnail_Updated(self, clip_id):
        """Callback when thumbnail needs to be updated"""
        # Pass to javascript timeline (and render)
        self.run_js(JS_SCOPE_SELECTOR + ".updateThumbnail('" + clip_id + "');")

    def Split_Audio_Triggered(self, action, clip_ids):
        """Callback for split audio context menus"""
        log.debug("Split_Audio_Triggered")

        # Get translation method
        _ = get_app()._tr

        # Loop through each selected clip
        for clip_id in clip_ids:

            # Get existing clip object
            clip = Clip.get(id=clip_id)
            if not clip:
                # Invalid clip, skip to next item
                continue

            # Get # of tracks
            all_tracks = get_app().project.get("layers")

            # Clear audio override
            p = openshot.Point(1, -1.0, openshot.CONSTANT)  # Override has_audio keyframe to False
            p_object = json.loads(p.Json())
            clip.data["has_audio"] = {"Points": [p_object]}

            # Remove the ID property from the clip (so it becomes a new one)
            clip.id = None
            clip.type = 'insert'
            clip.data.pop('id')
            clip.key.pop(1)

            # Get title of clip
            clip_title = clip.data["title"]

            if action == MENU_SPLIT_AUDIO_SINGLE:
                # Clear channel filter on new clip
                p = openshot.Point(1, -1.0, openshot.CONSTANT)
                p_object = json.loads(p.Json())
                clip.data["channel_filter"] = {"Points": [p_object]}

                # Filter out video on the new clip
                p = openshot.Point(1, 0.0, openshot.CONSTANT)  # Override has_video keyframe to False
                p_object = json.loads(p.Json())
                clip.data["has_video"] = {"Points": [p_object]}
                # Also set scale to None
                # Workaround for https://github.com/OpenShot/openshot-qt/issues/2882
                clip.data["scale"] = openshot.SCALE_NONE

                # Get track below selected track (if any)
                next_track_number = clip.data['layer']
                found_track = False
                for track in reversed(sorted(all_tracks, key=itemgetter('number'))):
                    if found_track:
                        next_track_number = track.get("number")
                        break
                    if track.get("number") == clip.data['layer']:
                        found_track = True
                        continue

                # Adjust the layer, so this new audio clip doesn't overlap the parent
                clip.data['layer'] = next_track_number  # Add to layer below clip

                # Adjust the clip title
                channel_label = _("(all channels)")
                clip.data["title"] = clip_title + " " + channel_label
                # Save changes
                clip.save()

                # Generate waveform for new clip
                log.info("Generate waveform for split audio track clip id: %s" % clip.id)
                self.Show_Waveform_Triggered([clip.id])

            if action == MENU_SPLIT_AUDIO_MULTIPLE:
                # Get # of channels on clip
                channels = int(clip.data["reader"]["channels"])

                # Loop through each channel
                for channel in range(0, channels):
                    log.debug("Adding clip for channel %s" % channel)

                    # Each clip is filtered to a different channel
                    p = openshot.Point(1, channel, openshot.CONSTANT)
                    p_object = json.loads(p.Json())
                    clip.data["channel_filter"] = {"Points": [p_object]}

                    # Filter out video on the new clip
                    p = openshot.Point(1, 0.0, openshot.CONSTANT)  # Override has_video keyframe to False
                    p_object = json.loads(p.Json())
                    clip.data["has_video"] = {"Points": [p_object]}
                    # Also set scale to None
                    # Workaround for https://github.com/OpenShot/openshot-qt/issues/2882
                    clip.data["scale"] = openshot.SCALE_NONE

                    # Get track below selected track (if any)
                    next_track_number = clip.data['layer']
                    found_track = False
                    for track in reversed(sorted(all_tracks, key=itemgetter('number'))):
                        if found_track:
                            next_track_number = track.get("number")
                            break
                        if track.get("number") == clip.data['layer']:
                            found_track = True
                            continue

                    # Adjust the layer, so this new audio clip doesn't overlap the parent
                    clip.data['layer'] = max(next_track_number, 0)  # Add to layer below clip

                    # Adjust the clip title
                    channel_label = _("(channel %s)") % (channel + 1)
                    clip.data["title"] = clip_title + " " + channel_label

                    # Save changes
                    clip.save()

                    # Generate waveform for new clip
                    log.info("Generate waveform for split audio track clip id: %s" % clip.id)
                    self.Show_Waveform_Triggered([clip.id])

                    # Remove the ID property from the clip (so next time, it will create a new clip)
                    clip.id = None
                    clip.type = 'insert'
                    clip.data.pop('id')

        for clip_id in clip_ids:

            # Get existing clip object
            clip = Clip.get(id=clip_id)
            if not clip:
                # Invalid clip, skip to next item
                continue

            # Filter out audio on the original clip
            p = openshot.Point(1, 0.0, openshot.CONSTANT)  # Override has_audio keyframe to False
            p_object = json.loads(p.Json())
            clip.data["has_audio"] = {"Points": [p_object]}

            # Save filter on original clip
            self.update_clip_data(clip.data, only_basic_props=False, ignore_reader=True)
            clip.save()

    def Layout_Triggered(self, action, clip_ids):
        """Callback for the layout context menus"""
        log.debug(action)

        # Loop through each selected clip
        for clip_id in clip_ids:

            # Get existing clip object
            clip = Clip.get(id=clip_id)
            if not clip:
                # Invalid clip, skip to next item
                continue

            new_gravity = openshot.GRAVITY_CENTER
            if action == MENU_LAYOUT_CENTER:
                new_gravity = openshot.GRAVITY_CENTER
            if action == MENU_LAYOUT_TOP_LEFT:
                new_gravity = openshot.GRAVITY_TOP_LEFT
            elif action == MENU_LAYOUT_TOP_RIGHT:
                new_gravity = openshot.GRAVITY_TOP_RIGHT
            elif action == MENU_LAYOUT_BOTTOM_LEFT:
                new_gravity = openshot.GRAVITY_BOTTOM_LEFT
            elif action == MENU_LAYOUT_BOTTOM_RIGHT:
                new_gravity = openshot.GRAVITY_BOTTOM_RIGHT

            if action == MENU_LAYOUT_NONE:
                # Reset scale mode
                clip.data["scale"] = openshot.SCALE_FIT
                clip.data["gravity"] = openshot.GRAVITY_CENTER

                # Clear scale keyframes
                p = openshot.Point(1, 1.0, openshot.BEZIER)
                p_object = json.loads(p.Json())
                clip.data["scale_x"] = {"Points": [p_object]}
                clip.data["scale_y"] = {"Points": [p_object]}

                # Clear location keyframes
                p = openshot.Point(1, 0.0, openshot.BEZIER)
                p_object = json.loads(p.Json())
                clip.data["location_x"] = {"Points": [p_object]}
                clip.data["location_y"] = {"Points": [p_object]}

            if action == MENU_LAYOUT_CENTER or \
               action == MENU_LAYOUT_TOP_LEFT or \
               action == MENU_LAYOUT_TOP_RIGHT or \
               action == MENU_LAYOUT_BOTTOM_LEFT or \
               action == MENU_LAYOUT_BOTTOM_RIGHT:
                # Reset scale mode
                clip.data["scale"] = openshot.SCALE_FIT
                clip.data["gravity"] = new_gravity

                # Add scale keyframes
                p = openshot.Point(1, 0.5, openshot.BEZIER)
                p_object = json.loads(p.Json())
                clip.data["scale_x"] = {"Points": [p_object]}
                clip.data["scale_y"] = {"Points": [p_object]}

                # Add location keyframes
                p = openshot.Point(1, 0.0, openshot.BEZIER)
                p_object = json.loads(p.Json())
                clip.data["location_x"] = {"Points": [p_object]}
                clip.data["location_y"] = {"Points": [p_object]}

            if action == MENU_LAYOUT_ALL_WITH_ASPECT:
                # Update all intersecting clips
                self.show_all_clips(clip, False)

            elif action == MENU_LAYOUT_ALL_WITHOUT_ASPECT:
                # Update all intersecting clips
                self.show_all_clips(clip, True)

            else:
                # Save changes
                self.update_clip_data(clip.data, only_basic_props=False, ignore_reader=True)

    def Animate_Triggered(self, action, clip_ids, position="Entire Clip"):
        """Callback for the animate context menus"""
        log.debug(action)

        # Loop through each selected clip
        for clip_id in clip_ids:

            # Get existing clip object
            clip = Clip.get(id=clip_id)
            if not clip:
                # Invalid clip, skip to next item
                continue

            # Get framerate
            fps = get_app().project.get("fps")
            fps_float = float(fps["num"]) / float(fps["den"])

            # Get existing clip object
            start_of_clip = round(float(clip.data["start"]) * fps_float) + 1
            end_of_clip = round(float(clip.data["end"]) * fps_float) + 1

            # Determine the beginning and ending of this animation
            # ["Start of Clip", "End of Clip", "Entire Clip"]
            start_animation = start_of_clip
            end_animation = end_of_clip
            if position == "Start of Clip":
                start_animation = start_of_clip
                end_animation = min(start_of_clip + (1.0 * fps_float), end_of_clip)
            elif position == "End of Clip":
                start_animation = max(1.0, end_of_clip - (1.0 * fps_float))
                end_animation = end_of_clip

            if action == MENU_ANIMATE_NONE:
                # Clear all keyframes
                default_zoom = openshot.Point(start_animation, 1.0, openshot.BEZIER)
                default_zoom_object = json.loads(default_zoom.Json())
                default_loc = openshot.Point(start_animation, 0.0, openshot.BEZIER)
                default_loc_object = json.loads(default_loc.Json())
                clip.data["gravity"] = openshot.GRAVITY_CENTER
                clip.data["scale_x"] = {"Points": [default_zoom_object]}
                clip.data["scale_y"] = {"Points": [default_zoom_object]}
                clip.data["location_x"] = {"Points": [default_loc_object]}
                clip.data["location_y"] = {"Points": [default_loc_object]}

            if action in [
                MENU_ANIMATE_IN_50_100,
                MENU_ANIMATE_IN_75_100,
                MENU_ANIMATE_IN_100_150,
                MENU_ANIMATE_OUT_100_75,
                MENU_ANIMATE_OUT_100_50,
                MENU_ANIMATE_OUT_150_100
            ]:
                # Scale animation
                start_scale = 1.0
                end_scale = 1.0
                if action == MENU_ANIMATE_IN_50_100:
                    start_scale = 0.5
                elif action == MENU_ANIMATE_IN_75_100:
                    start_scale = 0.75
                elif action == MENU_ANIMATE_IN_100_150:
                    end_scale = 1.5
                elif action == MENU_ANIMATE_OUT_100_75:
                    end_scale = 0.75
                elif action == MENU_ANIMATE_OUT_100_50:
                    end_scale = 0.5
                elif action == MENU_ANIMATE_OUT_150_100:
                    start_scale = 1.5

                # Add keyframes
                start = openshot.Point(start_animation, start_scale, openshot.BEZIER)
                start_object = json.loads(start.Json())
                end = openshot.Point(end_animation, end_scale, openshot.BEZIER)
                end_object = json.loads(end.Json())
                clip.data["gravity"] = openshot.GRAVITY_CENTER
                clip.data["scale_x"]["Points"].append(start_object)
                clip.data["scale_x"]["Points"].append(end_object)
                clip.data["scale_y"]["Points"].append(start_object)
                clip.data["scale_y"]["Points"].append(end_object)

            if action in [
                MENU_ANIMATE_CENTER_TOP,
                MENU_ANIMATE_CENTER_LEFT,
                MENU_ANIMATE_CENTER_RIGHT,
                MENU_ANIMATE_CENTER_BOTTOM,
                MENU_ANIMATE_TOP_CENTER,
                MENU_ANIMATE_LEFT_CENTER,
                MENU_ANIMATE_RIGHT_CENTER,
                MENU_ANIMATE_BOTTOM_CENTER,
                MENU_ANIMATE_TOP_BOTTOM,
                MENU_ANIMATE_LEFT_RIGHT,
                MENU_ANIMATE_RIGHT_LEFT,
                MENU_ANIMATE_BOTTOM_TOP
            ]:
                # Location animation
                animate_start_x = 0.0
                animate_end_x = 0.0
                animate_start_y = 0.0
                animate_end_y = 0.0
                # Center to edge...
                if action == MENU_ANIMATE_CENTER_TOP:
                    animate_end_y = -1.0
                elif action == MENU_ANIMATE_CENTER_LEFT:
                    animate_end_x = -1.0
                elif action == MENU_ANIMATE_CENTER_RIGHT:
                    animate_end_x = 1.0
                elif action == MENU_ANIMATE_CENTER_BOTTOM:
                    animate_end_y = 1.0

                # Edge to Center
                elif action == MENU_ANIMATE_TOP_CENTER:
                    animate_start_y = -1.0
                elif action == MENU_ANIMATE_LEFT_CENTER:
                    animate_start_x = -1.0
                elif action == MENU_ANIMATE_RIGHT_CENTER:
                    animate_start_x = 1.0
                elif action == MENU_ANIMATE_BOTTOM_CENTER:
                    animate_start_y = 1.0

                # Edge to Edge
                elif action == MENU_ANIMATE_TOP_BOTTOM:
                    animate_start_y = -1.0
                    animate_end_y = 1.0
                elif action == MENU_ANIMATE_LEFT_RIGHT:
                    animate_start_x = -1.0
                    animate_end_x = 1.0
                elif action == MENU_ANIMATE_RIGHT_LEFT:
                    animate_start_x = 1.0
                    animate_end_x = -1.0
                elif action == MENU_ANIMATE_BOTTOM_TOP:
                    animate_start_y = 1.0
                    animate_end_y = -1.0

                # Add keyframes
                start_x = openshot.Point(start_animation, animate_start_x, openshot.BEZIER)
                start_x_object = json.loads(start_x.Json())
                end_x = openshot.Point(end_animation, animate_end_x, openshot.BEZIER)
                end_x_object = json.loads(end_x.Json())
                start_y = openshot.Point(start_animation, animate_start_y, openshot.BEZIER)
                start_y_object = json.loads(start_y.Json())
                end_y = openshot.Point(end_animation, animate_end_y, openshot.BEZIER)
                end_y_object = json.loads(end_y.Json())
                clip.data["gravity"] = openshot.GRAVITY_CENTER
                clip.data["location_x"]["Points"].append(start_x_object)
                clip.data["location_x"]["Points"].append(end_x_object)
                clip.data["location_y"]["Points"].append(start_y_object)
                clip.data["location_y"]["Points"].append(end_y_object)

            if action == MENU_ANIMATE_RANDOM:
                # Location animation
                animate_start_x = uniform(-0.5, 0.5)
                animate_end_x = uniform(-0.15, 0.15)
                animate_start_y = uniform(-0.5, 0.5)
                animate_end_y = uniform(-0.15, 0.15)

                # Scale animation
                start_scale = uniform(0.5, 1.5)
                end_scale = uniform(0.85, 1.15)

                # Add keyframes
                start = openshot.Point(start_animation, start_scale, openshot.BEZIER)
                start_object = json.loads(start.Json())
                end = openshot.Point(end_animation, end_scale, openshot.BEZIER)
                end_object = json.loads(end.Json())
                clip.data["gravity"] = openshot.GRAVITY_CENTER
                clip.data["scale_x"]["Points"].append(start_object)
                clip.data["scale_x"]["Points"].append(end_object)
                clip.data["scale_y"]["Points"].append(start_object)
                clip.data["scale_y"]["Points"].append(end_object)

                # Add keyframes
                start_x = openshot.Point(start_animation, animate_start_x, openshot.BEZIER)
                start_x_object = json.loads(start_x.Json())
                end_x = openshot.Point(end_animation, animate_end_x, openshot.BEZIER)
                end_x_object = json.loads(end_x.Json())
                start_y = openshot.Point(start_animation, animate_start_y, openshot.BEZIER)
                start_y_object = json.loads(start_y.Json())
                end_y = openshot.Point(end_animation, animate_end_y, openshot.BEZIER)
                end_y_object = json.loads(end_y.Json())
                clip.data["gravity"] = openshot.GRAVITY_CENTER
                clip.data["location_x"]["Points"].append(start_x_object)
                clip.data["location_x"]["Points"].append(end_x_object)
                clip.data["location_y"]["Points"].append(start_y_object)
                clip.data["location_y"]["Points"].append(end_y_object)

            # Save changes
            self.update_clip_data(clip.data, only_basic_props=False, ignore_reader=True)

    def Copy_Triggered(self, action, clip_ids, tran_ids):
        """Callback for copy context menus"""
        log.debug(action)

        # Empty previous clipboard
        self.copy_clipboard = {}
        self.copy_transition_clipboard = {}

        # Loop through clip objects
        for clip_id in clip_ids:

            # Get existing clip object
            clip = Clip.get(id=clip_id)
            if not clip:
                # Invalid clip, skip to next item
                continue

            self.copy_clipboard[clip_id] = {}

            if action == MENU_COPY_CLIP or action == MENU_COPY_ALL:
                self.copy_clipboard[clip_id] = clip.data
            elif action == MENU_COPY_KEYFRAMES_ALL:
                self.copy_clipboard[clip_id]['alpha'] = clip.data['alpha']
                self.copy_clipboard[clip_id]['gravity'] = clip.data['gravity']
                self.copy_clipboard[clip_id]['scale_x'] = clip.data['scale_x']
                self.copy_clipboard[clip_id]['scale_y'] = clip.data['scale_y']
                self.copy_clipboard[clip_id]['rotation'] = clip.data['rotation']
                self.copy_clipboard[clip_id]['location_x'] = clip.data['location_x']
                self.copy_clipboard[clip_id]['location_y'] = clip.data['location_y']
                self.copy_clipboard[clip_id]['time'] = clip.data['time']
                self.copy_clipboard[clip_id]['volume'] = clip.data['volume']
            elif action == MENU_COPY_KEYFRAMES_ALPHA:
                self.copy_clipboard[clip_id]['alpha'] = clip.data['alpha']
            elif action == MENU_COPY_KEYFRAMES_SCALE:
                self.copy_clipboard[clip_id]['gravity'] = clip.data['gravity']
                self.copy_clipboard[clip_id]['scale_x'] = clip.data['scale_x']
                self.copy_clipboard[clip_id]['scale_y'] = clip.data['scale_y']
            elif action == MENU_COPY_KEYFRAMES_ROTATE:
                self.copy_clipboard[clip_id]['gravity'] = clip.data['gravity']
                self.copy_clipboard[clip_id]['rotation'] = clip.data['rotation']
            elif action == MENU_COPY_KEYFRAMES_LOCATION:
                self.copy_clipboard[clip_id]['gravity'] = clip.data['gravity']
                self.copy_clipboard[clip_id]['location_x'] = clip.data['location_x']
                self.copy_clipboard[clip_id]['location_y'] = clip.data['location_y']
            elif action == MENU_COPY_KEYFRAMES_TIME:
                self.copy_clipboard[clip_id]['time'] = clip.data['time']
            elif action == MENU_COPY_KEYFRAMES_VOLUME:
                self.copy_clipboard[clip_id]['volume'] = clip.data['volume']
            elif action == MENU_COPY_EFFECTS:
                self.copy_clipboard[clip_id]['effects'] = clip.data['effects']

        # Loop through transition objects
        for tran_id in tran_ids:

            # Get existing transition object
            tran = Transition.get(id=tran_id)
            if not tran:
                # Invalid transition, skip to next item
                continue

            self.copy_transition_clipboard[tran_id] = {}

            if action == MENU_COPY_TRANSITION or action == MENU_COPY_ALL:
                self.copy_transition_clipboard[tran_id] = tran.data
            elif action == MENU_COPY_KEYFRAMES_ALL:
                self.copy_transition_clipboard[tran_id]['brightness'] = tran.data['brightness']
                self.copy_transition_clipboard[tran_id]['contrast'] = tran.data['contrast']
            elif action == MENU_COPY_KEYFRAMES_BRIGHTNESS:
                self.copy_transition_clipboard[tran_id]['brightness'] = tran.data['brightness']
            elif action == MENU_COPY_KEYFRAMES_CONTRAST:
                self.copy_transition_clipboard[tran_id]['contrast'] = tran.data['contrast']

    def Paste_Triggered(self, action, position, layer_id, clip_ids, tran_ids):
        """Callback for paste context menus"""
        log.debug(action)

        # Get list of clipboard items (that are complete clips or transitions)
        # i.e. ignore partial clipboard items (keyframes / effects / etc...)
        clipboard_clip_ids = [k for k, v in self.copy_clipboard.items() if v.get('id')]
        clipboard_tran_ids = [k for k, v in self.copy_transition_clipboard.items() if v.get('id')]

        # Determine left most copied clip, and top most track (the top left point of the copied objects)
        if len(clipboard_clip_ids) + len(clipboard_tran_ids):
            left_most_position = -1.0
            top_most_layer = -1
            # Loop through each copied clip (looking for top left point)
            for clip_id in clipboard_clip_ids:
                # Get existing clip object
                clip = Clip()
                clip.data = self.copy_clipboard.get(clip_id, {})
                if clip.data['position'] < left_most_position or left_most_position == -1.0:
                    left_most_position = clip.data['position']
                if clip.data['layer'] > top_most_layer or top_most_layer == -1.0:
                    top_most_layer = clip.data['layer']
            # Loop through each copied transition (looking for top left point)
            for tran_id in clipboard_tran_ids:
                # Get existing transition object
                tran = Transition()
                tran.data = self.copy_transition_clipboard.get(tran_id, {})
                if tran.data['position'] < left_most_position or left_most_position == -1.0:
                    left_most_position = tran.data['position']
                if tran.data['layer'] > top_most_layer or top_most_layer == -1.0:
                    top_most_layer = tran.data['layer']

            # Default layer if not known
            if layer_id == -1:
                layer_id = top_most_layer

            # Determine difference from top left and paste location
            position_diff = position - left_most_position
            layer_diff = layer_id - top_most_layer

            # Loop through each copied clip
            for clip_id in clipboard_clip_ids:
                # Get existing clip object
                clip = Clip()
                clip.data = self.copy_clipboard.get(clip_id, {})

                # Remove the ID property from the clip (so it becomes a new one)
                clip.type = 'insert'
                clip.data.pop('id')

                # Adjust the position and track
                clip.data['position'] += position_diff
                clip.data['layer'] += layer_diff

                # Save changes
                clip.save()

            # Loop through all copied transitions
            for tran_id in clipboard_tran_ids:
                # Get existing transition object
                tran = Transition()
                tran.data = self.copy_transition_clipboard.get(tran_id, {})

                # Remove the ID property from the transition (so it becomes a new one)
                tran.type = 'insert'
                tran.data.pop('id')

                # Adjust the position and track
                tran.data['position'] += position_diff
                tran.data['layer'] += layer_diff

                # Save changes
                tran.save()

        # Loop through each full clip object copied
        if self.copy_clipboard:
            for clip_id in clip_ids:

                # Get existing clip object
                clip = Clip.get(id=clip_id)
                if not clip:
                    # Invalid clip, skip to next item
                    continue

                # Apply clipboard to clip (there should only be a single key in this dict)
                for k, v in self.copy_clipboard[list(self.copy_clipboard)[0]].items():
                    if k != 'id':
                        # Overwrite clips properties (which are in the clipboard)
                        clip.data[k] = v

                # Save changes
                clip.save()

        # Loop through each full transition object copied
        if self.copy_transition_clipboard:
            for tran_id in tran_ids:

                # Get existing transition object
                tran = Transition.get(id=tran_id)
                if not tran:
                    # Invalid transition, skip to next item
                    continue

                # Apply clipboard to transition (there should only be a single key in this dict)
                for k, v in self.copy_transition_clipboard[list(self.copy_transition_clipboard)[0]].items():
                    if k != 'id':
                        # Overwrite transition properties (which are in the clipboard)
                        tran.data[k] = v

                # Save changes
                tran.save()

    def Nudge_Triggered(self, action, clip_ids, tran_ids):
        """Callback for clip nudges"""
        log.debug("Nudging clip(s) and/or transition(s)")
        left_edge = -1.0
        right_edge = -1.0

        # Determine how far we're going to nudge (1/2 frame or 0.01s, whichever is larger)
        fps = get_app().project.get("fps")
        fps_float = float(fps["num"]) / float(fps["den"])
        nudgeDistance = float(action) / float(fps_float)
        nudgeDistance /= 2.0  # 1/2 frame
        if abs(nudgeDistance) < 0.01:
            nudgeDistance = 0.01 * action  # nudge is less than the minimum of +/- 0.01s
        log.debug("Nudging by %s sec" % nudgeDistance)

        # Loop through each selected clip (find furthest left and right edge)
        for clip_id in clip_ids:
            # Get existing clip object
            clip = Clip.get(id=clip_id)
            if not clip:
                # Invalid clip, skip to next item
                continue

            position = float(clip.data["position"])
            start_of_clip = float(clip.data["start"])
            end_of_clip = float(clip.data["end"])

            if position < left_edge or left_edge == -1.0:
                left_edge = position
            if position + (end_of_clip - start_of_clip) > right_edge or right_edge == -1.0:
                right_edge = position + (end_of_clip - start_of_clip)

            # Do not nudge beyond the start of the timeline
            if left_edge + nudgeDistance < 0.0:
                log.info("Cannot nudge beyond start of timeline")
                nudgeDistance = 0

        # Loop through each selected transition (find furthest left and right edge)
        for tran_id in tran_ids:
            # Get existing transition object
            tran = Transition.get(id=tran_id)
            if not tran:
                # Invalid transition, skip to next item
                continue

            position = float(tran.data["position"])
            start_of_tran = float(tran.data["start"])
            end_of_tran = float(tran.data["end"])

            if position < left_edge or left_edge == -1.0:
                left_edge = position
            if position + (end_of_tran - start_of_tran) > right_edge or right_edge == -1.0:
                right_edge = position + (end_of_tran - start_of_tran)

            # Do not nudge beyond the start of the timeline
            if left_edge + nudgeDistance < 0.0:
                log.info("Cannot nudge beyond start of timeline")
                nudgeDistance = 0

        # Loop through each selected clip (update position to align clips)
        for clip_id in clip_ids:
            # Get existing clip object
            clip = Clip.get(id=clip_id)
            if not clip:
                # Invalid clip, skip to next item
                continue

            # Do the nudge
            clip.data['position'] += nudgeDistance

            # Save changes
            self.update_clip_data(clip.data, only_basic_props=False, ignore_reader=True)

        # Loop through each selected transition (update position to align clips)
        for tran_id in tran_ids:
            # Get existing transition object
            tran = Transition.get(id=tran_id)
            if not tran:
                # Invalid transition, skip to next item
                continue

            # Do the nudge
            tran.data['position'] += nudgeDistance

            # Save changes
            self.update_transition_data(tran.data, only_basic_props=False)

    def Align_Triggered(self, action, clip_ids, tran_ids):
        """Callback for alignment context menus"""
        log.debug(action)

        left_edge = -1.0
        right_edge = -1.0

        # Loop through each selected clip (find furthest left and right edge)
        for clip_id in clip_ids:
            # Get existing clip object
            clip = Clip.get(id=clip_id)
            if not clip:
                # Invalid clip, skip to next item
                continue

            position = float(clip.data["position"])
            start_of_clip = float(clip.data["start"])
            end_of_clip = float(clip.data["end"])

            if position < left_edge or left_edge == -1.0:
                left_edge = position
            if position + (end_of_clip - start_of_clip) > right_edge or right_edge == -1.0:
                right_edge = position + (end_of_clip - start_of_clip)

        # Loop through each selected transition (find furthest left and right edge)
        for tran_id in tran_ids:
            # Get existing transition object
            tran = Transition.get(id=tran_id)
            if not tran:
                # Invalid transition, skip to next item
                continue

            position = float(tran.data["position"])
            start_of_tran = float(tran.data["start"])
            end_of_tran = float(tran.data["end"])

            if position < left_edge or left_edge == -1.0:
                left_edge = position
            if position + (end_of_tran - start_of_tran) > right_edge or right_edge == -1.0:
                right_edge = position + (end_of_tran - start_of_tran)

        # Loop through each selected clip (update position to align clips)
        for clip_id in clip_ids:
            # Get existing clip object
            clip = Clip.get(id=clip_id)
            if not clip:
                # Invalid clip, skip to next item
                continue

            if action == MENU_ALIGN_LEFT:
                clip.data['position'] = left_edge
            elif action == MENU_ALIGN_RIGHT:
                position = float(clip.data["position"])
                start_of_clip = float(clip.data["start"])
                end_of_clip = float(clip.data["end"])
                right_clip_edge = position + (end_of_clip - start_of_clip)

                clip.data['position'] = position + (right_edge - right_clip_edge)

            # Save changes
            self.update_clip_data(clip.data, only_basic_props=False, ignore_reader=True)

        # Loop through each selected transition (update position to align clips)
        for tran_id in tran_ids:
            # Get existing transition object
            tran = Transition.get(id=tran_id)
            if not tran:
                # Invalid transition, skip to next item
                continue

            if action == MENU_ALIGN_LEFT:
                tran.data['position'] = left_edge
            elif action == MENU_ALIGN_RIGHT:
                position = float(tran.data["position"])
                start_of_tran = float(tran.data["start"])
                end_of_tran = float(tran.data["end"])
                right_tran_edge = position + (end_of_tran - start_of_tran)

                tran.data['position'] = position + (right_edge - right_tran_edge)

            # Save changes
            self.update_transition_data(tran.data, only_basic_props=False)

    def Fade_Triggered(self, action, clip_ids, position="Entire Clip"):
        """Callback for fade context menus"""
        log.debug(action)

        # Get FPS from project
        fps = get_app().project.get("fps")
        fps_float = float(fps["num"]) / float(fps["den"])

        # Loop through each selected clip
        for clip_id in clip_ids:

            # Get existing clip object
            clip = Clip.get(id=clip_id)
            if not clip:
                # Invalid clip, skip to next item
                continue

            start_of_clip = round(float(clip.data["start"]) * fps_float) + 1
            end_of_clip = round(float(clip.data["end"]) * fps_float) + 1

            # Determine the beginning and ending of this animation
            # ["Start of Clip", "End of Clip", "Entire Clip"]
            start_animation = start_of_clip
            end_animation = end_of_clip
            if position == "Start of Clip" and action in [MENU_FADE_IN_FAST, MENU_FADE_OUT_FAST]:
                start_animation = start_of_clip
                end_animation = min(start_of_clip + (1.0 * fps_float), end_of_clip)
            elif position == "Start of Clip" and action in [MENU_FADE_IN_SLOW, MENU_FADE_OUT_SLOW]:
                start_animation = start_of_clip
                end_animation = min(start_of_clip + (3.0 * fps_float), end_of_clip)
            elif position == "End of Clip" and action in [MENU_FADE_IN_FAST, MENU_FADE_OUT_FAST]:
                start_animation = max(1.0, end_of_clip - (1.0 * fps_float))
                end_animation = end_of_clip
            elif position == "End of Clip" and action in [MENU_FADE_IN_SLOW, MENU_FADE_OUT_SLOW]:
                start_animation = max(1.0, end_of_clip - (3.0 * fps_float))
                end_animation = end_of_clip

            # Fade in and out (special case)
            if position == "Entire Clip" and action == MENU_FADE_IN_OUT_FAST:
                # Call this method for the start and end of the clip
                self.Fade_Triggered(MENU_FADE_IN_FAST, clip_ids, "Start of Clip")
                self.Fade_Triggered(MENU_FADE_OUT_FAST, clip_ids, "End of Clip")
                return
            elif position == "Entire Clip" and action == MENU_FADE_IN_OUT_SLOW:
                # Call this method for the start and end of the clip
                self.Fade_Triggered(MENU_FADE_IN_SLOW, clip_ids, "Start of Clip")
                self.Fade_Triggered(MENU_FADE_OUT_SLOW, clip_ids, "End of Clip")
                return

            if action == MENU_FADE_NONE:
                # Clear all keyframes
                p = openshot.Point(1, 1.0, openshot.BEZIER)
                p_object = json.loads(p.Json())
                clip.data['alpha'] = {"Points": [p_object]}

            if action in [MENU_FADE_IN_FAST, MENU_FADE_IN_SLOW]:
                # Add keyframes
                start = openshot.Point(start_animation, 0.0, openshot.BEZIER)
                start_object = json.loads(start.Json())
                end = openshot.Point(end_animation, 1.0, openshot.BEZIER)
                end_object = json.loads(end.Json())
                clip.data['alpha']["Points"].append(start_object)
                clip.data['alpha']["Points"].append(end_object)

            if action in [MENU_FADE_OUT_FAST, MENU_FADE_OUT_SLOW]:
                # Add keyframes
                start = openshot.Point(start_animation, 1.0, openshot.BEZIER)
                start_object = json.loads(start.Json())
                end = openshot.Point(end_animation, 0.0, openshot.BEZIER)
                end_object = json.loads(end.Json())
                clip.data['alpha']["Points"].append(start_object)
                clip.data['alpha']["Points"].append(end_object)

            # Save changes
            self.update_clip_data(clip.data, only_basic_props=False, ignore_reader=True)

    @pyqtSlot(str, str, float)
    def RazorSliceAtCursor(self, clip_id, trans_id, cursor_position):
        """Callback from javascript that the razor tool was clicked"""

        # Determine slice mode (keep both [default], keep left [shift], keep right [ctrl]
        slice_mode = MENU_SLICE_KEEP_BOTH
        if int(QCoreApplication.instance().keyboardModifiers() & Qt.ControlModifier) > 0:
            slice_mode = MENU_SLICE_KEEP_RIGHT
        elif int(QCoreApplication.instance().keyboardModifiers() & Qt.ShiftModifier) > 0:
            slice_mode = MENU_SLICE_KEEP_LEFT

        if clip_id:
            # Slice clip
            QTimer.singleShot(0, partial(self.Slice_Triggered, slice_mode, [clip_id], [], cursor_position))
        elif trans_id:
            # Slice transitions
            QTimer.singleShot(0, partial(self.Slice_Triggered, slice_mode, [], [trans_id], cursor_position))

    def Slice_Triggered(self, action, clip_ids, trans_ids, playhead_position=0):
        """Callback for slice context menus"""
        # Get FPS from project
        fps = get_app().project.get("fps")
        fps_num = float(fps["num"])
        fps_den = float(fps["den"])
        fps_float = fps_num / fps_den
        frame_duration = fps_den / fps_num

        # Get the nearest starting frame position to the playhead (this helps to prevent cutting
        # in-between frames, and thus less likely to repeat or skip a frame).
        playhead_position = float(round((playhead_position * fps_num) / fps_den) * fps_den) / fps_num

        # Loop through each clip (using the list of ids)
        for clip_id in clip_ids:

            # Get existing clip object
            clip = Clip.get(id=clip_id)
            if not clip:
                # Invalid clip, skip to next item
                continue

            # Determine if waveform needs to be redrawn
            has_audio_data = clip_id in self.waveform_cache

            if action == MENU_SLICE_KEEP_LEFT or action == MENU_SLICE_KEEP_BOTH:
                # Get details of original clip
                position_of_clip = float(clip.data["position"])
                start_of_clip = float(clip.data["start"])

                # Set new 'end' of clip
                clip.data["end"] = start_of_clip + (playhead_position - position_of_clip)

            elif action == MENU_SLICE_KEEP_RIGHT:
                # Get details of original clip
                position_of_clip = float(clip.data["position"])
                start_of_clip = float(clip.data["start"])

                # Set new 'end' of clip
                clip.data["position"] = playhead_position
                clip.data["start"] = start_of_clip + (playhead_position - position_of_clip)

            if action == MENU_SLICE_KEEP_BOTH:
                # Add the 2nd clip (the right side, since the left side has already been adjusted above)
                # Get right side clip object
                right_clip = Clip.get(id=clip_id)
                if not right_clip:
                    # Invalid clip, skip to next item
                    continue

                # Remove the ID property from the clip (so it becomes a new one)
                right_clip.id = None
                right_clip.type = 'insert'
                right_clip.data.pop('id')
                right_clip.key.pop(1)

                # Generate new ID to effects on the right (so they become new ones)
                for clip_propertie_name, propertie_value in right_clip.data.items() :
                    if clip_propertie_name == "effects":
                        for item in propertie_value:
                            item['id'] = get_app().project.generate_id()

                # Set new 'start' of right_clip (need to bump 1 frame duration more, so we don't repeat a frame)
                right_clip.data["position"] = (round(float(playhead_position) * fps_float) + 1) / fps_float
                right_clip.data["start"] = (round(float(clip.data["end"]) * fps_float) + 2) / fps_float

                # Save changes
                right_clip.save()

                # Save changes again (with new thumbnail)
                self.update_clip_data(right_clip.data, only_basic_props=False, ignore_reader=True)

                if has_audio_data:
                    # Add right clip audio to cache
                    self.waveform_cache[right_clip.id] = self.waveform_cache.get(clip_id, '[]')

                    # Pass audio to javascript timeline (and render)
                    self.run_js(JS_SCOPE_SELECTOR + ".setAudioData('{}',{});"
                        .format(right_clip.id, self.waveform_cache.get(right_clip.id)))

            # Save changes
            self.update_clip_data(clip.data, only_basic_props=False, ignore_reader=True)

        # Start timer to redraw audio waveforms
        self.redraw_audio_timer.start()

        # Loop through each transition (using the list of ids)
        for trans_id in trans_ids:
            # Get existing transition object
            trans = Transition.get(id=trans_id)
            if not trans:
                # Invalid transition, skip to next item
                continue

            if action == MENU_SLICE_KEEP_LEFT or action == MENU_SLICE_KEEP_BOTH:
                # Get details of original transition
                position_of_tran = float(trans.data["position"])

                # Set new 'end' of transition
                trans.data["end"] = playhead_position - position_of_tran

            elif action == MENU_SLICE_KEEP_RIGHT:
                # Get details of transition clip
                position_of_tran = float(trans.data["position"])
                end_of_tran = float(trans.data["end"])

                # Set new 'end' of transition
                trans.data["position"] = playhead_position
                trans.data["end"] = end_of_tran - (playhead_position - position_of_tran)

            if action == MENU_SLICE_KEEP_BOTH:
                # Add the 2nd transition (the right side, since the left side has already been adjusted above)
                # Get right side transition object
                right_tran = Transition.get(id=trans_id)
                if not right_tran:
                    # Invalid transition, skip to next item
                    continue

                # Remove the ID property from the transition (so it becomes a new one)
                right_tran.id = None
                right_tran.type = 'insert'
                right_tran.data.pop('id')
                right_tran.key.pop(1)

                # Get details of original transition
                position_of_tran = float(right_tran.data["position"])
                end_of_tran = float(right_tran.data["end"])

                # Set new 'end' of right_tran
                right_tran.data["position"] = playhead_position + frame_duration
                right_tran.data["end"] = end_of_tran - (playhead_position - position_of_tran) + frame_duration

                # Save changes
                right_tran.save()

                # Save changes again (right side)
                self.update_transition_data(right_tran.data, only_basic_props=False)

            # Save changes (left side)
            self.update_transition_data(trans.data, only_basic_props=False)

    def Volume_Triggered(self, action, clip_ids, position="Entire Clip"):
        """Callback for volume context menus"""
        log.debug(action)

        # Callback function, to redraw audio data after an update
        def callback(self, clip_id, callback_data):
            has_audio_data = callback_data
            print('has_audio_data: %s' % has_audio_data)

            if has_audio_data:
                # Re-generate waveform since volume curve has changed
                self.Show_Waveform_Triggered(clip_id)

        # Get FPS from project
        fps = get_app().project.get("fps")
        fps_float = float(fps["num"]) / float(fps["den"])

        # Loop through each selected clip
        for clip_id in clip_ids:

            # Get existing clip object
            clip = Clip.get(id=clip_id)
            if not clip:
                # Invalid clip, skip to next item
                continue

            start_of_clip = round(float(clip.data["start"]) * fps_float) + 1
            end_of_clip = round(float(clip.data["end"]) * fps_float) + 1

            # Determine the beginning and ending of this animation
            # ["Start of Clip", "End of Clip", "Entire Clip"]
            start_animation = start_of_clip
            end_animation = end_of_clip
            if position == "Start of Clip" and action in [
                MENU_VOLUME_FADE_IN_FAST,
                MENU_VOLUME_FADE_OUT_FAST
            ]:
                start_animation = start_of_clip
                end_animation = min(start_of_clip + (1.0 * fps_float), end_of_clip)

            elif position == "Start of Clip" and action in [
                MENU_VOLUME_FADE_IN_SLOW,
                MENU_VOLUME_FADE_OUT_SLOW
            ]:
                start_animation = start_of_clip
                end_animation = min(start_of_clip + (3.0 * fps_float), end_of_clip)

            elif position == "End of Clip" and action in [
                MENU_VOLUME_FADE_IN_FAST,
                MENU_VOLUME_FADE_OUT_FAST
            ]:
                start_animation = max(1.0, end_of_clip - (1.0 * fps_float))
                end_animation = end_of_clip

            elif position == "End of Clip" and action in [
                MENU_VOLUME_FADE_IN_SLOW,
                MENU_VOLUME_FADE_OUT_SLOW
            ]:
                start_animation = max(1.0, end_of_clip - (3.0 * fps_float))
                end_animation = end_of_clip

            elif position == "Start of Clip":
                # Only used when setting levels (a single keyframe)
                start_animation = start_of_clip
                end_animation = start_of_clip

            elif position == "End of Clip":
                # Only used when setting levels (a single keyframe)
                start_animation = end_of_clip
                end_animation = end_of_clip

            # Fade in and out (special case)
            if position == "Entire Clip" and action == MENU_VOLUME_FADE_IN_OUT_FAST:
                # Call this method for the start and end of the clip
                self.Volume_Triggered(MENU_VOLUME_FADE_IN_FAST, clip_ids, "Start of Clip")
                self.Volume_Triggered(MENU_VOLUME_FADE_OUT_FAST, clip_ids, "End of Clip")
                return
            elif position == "Entire Clip" and action == MENU_VOLUME_FADE_IN_OUT_SLOW:
                # Call this method for the start and end of the clip
                self.Volume_Triggered(MENU_VOLUME_FADE_IN_SLOW, clip_ids, "Start of Clip")
                self.Volume_Triggered(MENU_VOLUME_FADE_OUT_SLOW, clip_ids, "End of Clip")
                return

            if action == MENU_VOLUME_NONE:
                # Clear all keyframes
                p = openshot.Point(1, 1.0, openshot.BEZIER)
                p_object = json.loads(p.Json())
                clip.data['volume'] = {"Points": [p_object]}

            if action in [
                MENU_VOLUME_FADE_IN_FAST,
                MENU_VOLUME_FADE_IN_SLOW
            ]:
                # Add keyframes
                start = openshot.Point(start_animation, 0.0, openshot.BEZIER)
                start_object = json.loads(start.Json())
                end = openshot.Point(end_animation, 1.0, openshot.BEZIER)
                end_object = json.loads(end.Json())
                clip.data['volume']["Points"].append(start_object)
                clip.data['volume']["Points"].append(end_object)

            if action in [
                MENU_VOLUME_FADE_OUT_FAST,
                MENU_VOLUME_FADE_OUT_SLOW
            ]:
                # Add keyframes
                start = openshot.Point(start_animation, 1.0, openshot.BEZIER)
                start_object = json.loads(start.Json())
                end = openshot.Point(end_animation, 0.0, openshot.BEZIER)
                end_object = json.loads(end.Json())
                clip.data['volume']["Points"].append(start_object)
                clip.data['volume']["Points"].append(end_object)

            if action in [
                MENU_VOLUME_LEVEL_100,
                MENU_VOLUME_LEVEL_90,
                MENU_VOLUME_LEVEL_80,
                MENU_VOLUME_LEVEL_70,
                MENU_VOLUME_LEVEL_60,
                MENU_VOLUME_LEVEL_50,
                MENU_VOLUME_LEVEL_40,
                MENU_VOLUME_LEVEL_30,
                MENU_VOLUME_LEVEL_20,
                MENU_VOLUME_LEVEL_10,
                MENU_VOLUME_LEVEL_0
            ]:
                # Add keyframes
                p = openshot.Point(start_animation, float(action) / 100.0, openshot.BEZIER)
                p_object = json.loads(p.Json())
                clip.data['volume']["Points"].append(p_object)

            # Save changes
            self.update_clip_data(clip.data, only_basic_props=False, ignore_reader=True)

            # Determine if waveform needs to be redrawn
            self.run_js(JS_SCOPE_SELECTOR + ".hasAudioData('{}');".format(clip.id), partial(callback, self, clip.id))

    def Rotate_Triggered(self, action, clip_ids, position="Start of Clip"):
        """Callback for rotate context menus"""
        log.debug(action)

        # Loop through each selected clip
        for clip_id in clip_ids:

            # Get existing clip object
            clip = Clip.get(id=clip_id)
            if not clip:
                # Invalid clip, skip to next item
                continue

            if action == MENU_ROTATE_NONE:
                # Clear all keyframes
                p = openshot.Point(1, 0.0, openshot.BEZIER)
                p_object = json.loads(p.Json())
                clip.data['rotation'] = {"Points": [p_object]}

            if action == MENU_ROTATE_90_RIGHT:
                # Add keyframes
                p = openshot.Point(1, 90.0, openshot.BEZIER)
                p_object = json.loads(p.Json())
                clip.data['rotation'] = {"Points": [p_object]}

            if action == MENU_ROTATE_90_LEFT:
                # Add keyframes
                p = openshot.Point(1, -90.0, openshot.BEZIER)
                p_object = json.loads(p.Json())
                clip.data['rotation'] = {"Points": [p_object]}

            if action == MENU_ROTATE_180_FLIP:
                # Add keyframes
                p = openshot.Point(1, 180.0, openshot.BEZIER)
                p_object = json.loads(p.Json())
                clip.data['rotation'] = {"Points": [p_object]}

            # Save changes
            self.update_clip_data(clip.data, only_basic_props=False, ignore_reader=True)

    def Time_Triggered(self, action, clip_ids, speed="1X", playhead_position=0.0):
        """Callback for time context menus"""
        log.debug(action)

        # Get FPS from project
        fps = get_app().project.get("fps")
        fps_float = float(fps["num"]) / float(fps["den"])

        # Loop through each selected clip
        for clip_id in clip_ids:
            # Get existing clip object
            clip = Clip.get(id=clip_id)

            if not clip:
                # Invalid clip, skip to next item
                continue

            # Keep original 'end' and 'duration'
            if "original_data" not in clip.data.keys():
                clip.data["original_data"] = {
                    "end": clip.data["end"],
                    "duration": clip.data["duration"],
                    "video_length": clip.data["reader"]["video_length"]
                }

            # Determine the beginning and ending of this animation
            start_animation = 1

            # Freeze or Speed?
            if action in [
                MENU_TIME_FREEZE,
                MENU_TIME_FREEZE_ZOOM
            ]:
                # Get freeze details
                freeze_seconds = float(speed)

                original_duration = clip.data["duration"]
                if "original_data" in clip.data.keys():
                    original_duration = clip.data["original_data"]["duration"]

                log.info('Updating timing for clip ID {}, original duration: {}'
                    .format(clip.id, original_duration))
                log.debug(clip.data)

                # Extend end & duration (due to freeze)
                clip.data["end"] = float(clip.data["end"]) + freeze_seconds
                clip.data["duration"] = float(clip.data["duration"]) + freeze_seconds
                clip.data["reader"]["video_length"] = float(clip.data["reader"]["video_length"]) + freeze_seconds

                # Determine start frame from position
                start_animation_seconds = float(clip.data["start"]) + (playhead_position - float(clip.data["position"]))
                start_animation_frames = round(start_animation_seconds * fps_float) + 1
                start_animation_frames_value = start_animation_frames
                end_animation_seconds = start_animation_seconds + freeze_seconds
                end_animation_frames = round(end_animation_seconds * fps_float) + 1
                end_of_clip_seconds = float(clip.data["duration"])
                end_of_clip_frames = round((end_of_clip_seconds) * fps_float) + 1
                end_of_clip_frames_value = round((original_duration) * fps_float) + 1

                # Determine volume start and end
                start_volume_value = 1.0

                # Do we already have a time curve? Look up intersecting frame # from time curve
                if len(clip.data["time"]["Points"]) > 1:
                    # Delete last time point (which should be the end of the clip). We have a new end of the clip
                    # after inserting this freeze.
                    del clip.data["time"]["Points"][-1]

                    # Find actual clip object from libopenshot
                    c = None
                    clips = get_app().window.timeline_sync.timeline.Clips()
                    for clip_object in clips:
                        if clip_object.Id() == clip_id:
                            c = clip_object
                            break
                    if c:
                        # Look up correct position from time curve
                        start_animation_frames_value = c.time.GetLong(start_animation_frames)

                # Do we already have a volume curve? Look up intersecting frame # from volume curve
                if len(clip.data["volume"]["Points"]) > 1:
                    # Find actual clip object from libopenshot
                    c = None
                    clips = get_app().window.timeline_sync.timeline.Clips()
                    for clip_object in clips:
                        if clip_object.Id() == clip_id:
                            c = clip_object
                            break
                    if c:
                        # Look up correct volume from time curve
                        start_volume_value = c.volume.GetValue(start_animation_frames)

                # Create Time Freeze keyframe points
                p = openshot.Point(start_animation_frames, start_animation_frames_value, openshot.LINEAR)
                p_object = json.loads(p.Json())
                clip.data['time']["Points"].append(p_object)
                p1 = openshot.Point(end_animation_frames, start_animation_frames_value, openshot.LINEAR)
                p1_object = json.loads(p1.Json())
                clip.data['time']["Points"].append(p1_object)
                p2 = openshot.Point(end_of_clip_frames, end_of_clip_frames_value, openshot.LINEAR)
                p2_object = json.loads(p2.Json())
                clip.data['time']["Points"].append(p2_object)

                # Create Volume mute keyframe points (so the freeze is silent)
                p = openshot.Point(start_animation_frames - 1, start_volume_value, openshot.LINEAR)
                p_object = json.loads(p.Json())
                clip.data['volume']["Points"].append(p_object)
                p = openshot.Point(start_animation_frames, 0.0, openshot.LINEAR)
                p_object = json.loads(p.Json())
                clip.data['volume']["Points"].append(p_object)
                p2 = openshot.Point(end_animation_frames - 1, 0.0, openshot.LINEAR)
                p2_object = json.loads(p2.Json())
                clip.data['volume']["Points"].append(p2_object)
                p3 = openshot.Point(end_animation_frames, start_volume_value, openshot.LINEAR)
                p3_object = json.loads(p3.Json())
                clip.data['volume']["Points"].append(p3_object)

                # Create zoom keyframe points
                if action == MENU_TIME_FREEZE_ZOOM:
                    p = openshot.Point(start_animation_frames, 1.0, openshot.BEZIER)
                    p_object = json.loads(p.Json())
                    clip.data['scale_x']["Points"].append(p_object)
                    p = openshot.Point(start_animation_frames, 1.0, openshot.BEZIER)
                    p_object = json.loads(p.Json())
                    clip.data['scale_y']["Points"].append(p_object)

                    diff_halfed = (end_animation_frames - start_animation_frames) / 2.0
                    p1 = openshot.Point(start_animation_frames + diff_halfed, 1.05, openshot.BEZIER)
                    p1_object = json.loads(p1.Json())
                    clip.data['scale_x']["Points"].append(p1_object)
                    p1 = openshot.Point(start_animation_frames + diff_halfed, 1.05, openshot.BEZIER)
                    p1_object = json.loads(p1.Json())
                    clip.data['scale_y']["Points"].append(p1_object)

                    p1 = openshot.Point(end_animation_frames, 1.0, openshot.BEZIER)
                    p1_object = json.loads(p1.Json())
                    clip.data['scale_x']["Points"].append(p1_object)
                    p1 = openshot.Point(end_animation_frames, 1.0, openshot.BEZIER)
                    p1_object = json.loads(p1.Json())
                    clip.data['scale_y']["Points"].append(p1_object)

            else:

                # Calculate speed factor
                speed_label = speed.replace('X', '')
                speed_parts = speed_label.split('/')
                even_multiple = 1
                if len(speed_parts) == 2:
                    speed_factor = float(speed_parts[0]) / float(speed_parts[1])
                    even_multiple = int(speed_parts[1])
                else:
                    speed_factor = float(speed_label)
                    even_multiple = int(speed_factor)

                # Clear all keyframes
                p = openshot.Point(start_animation, 0.0, openshot.LINEAR)
                p_object = json.loads(p.Json())
                clip.data['time'] = {"Points": [p_object]}

                # Get the ending frame
                end_of_clip = round(float(clip.data["end"]) * fps_float) + 1

                # Determine the beginning and ending of this animation
                start_animation = round(float(clip.data["start"]) * fps_float) + 1
                duration_animation = self.round_to_multiple(end_of_clip - start_animation, even_multiple)
                end_animation = start_animation + duration_animation

                if action == MENU_TIME_FORWARD:
                    # Add keyframes
                    start = openshot.Point(start_animation, start_animation, openshot.LINEAR)
                    start_object = json.loads(start.Json())
                    clip.data['time'] = {"Points": [start_object]}
                    end = openshot.Point(
                        start_animation + (duration_animation / speed_factor), end_animation, openshot.LINEAR)
                    end_object = json.loads(end.Json())
                    clip.data['time']["Points"].append(end_object)

                    # Adjust end & duration
                    clip.data["end"] = (start_animation + (duration_animation / speed_factor)) / fps_float
                    clip.data["duration"] = self.round_to_multiple(clip.data["duration"] / speed_factor, even_multiple)
                    clip.data["reader"]["video_length"] = self.round_to_multiple(
                        float(clip.data["reader"]["video_length"]) / speed_factor, even_multiple)

                if action == MENU_TIME_BACKWARD:
                    # Add keyframes
                    start = openshot.Point(start_animation, end_animation, openshot.LINEAR)
                    start_object = json.loads(start.Json())
                    clip.data['time'] = {"Points": [start_object]}
                    end = openshot.Point(
                        start_animation + (duration_animation / speed_factor), start_animation, openshot.LINEAR)
                    end_object = json.loads(end.Json())
                    clip.data['time']["Points"].append(end_object)

                    # Adjust end & duration
                    clip.data["end"] = (start_animation + (duration_animation / speed_factor)) / fps_float
                    clip.data["duration"] = self.round_to_multiple(clip.data["duration"] / speed_factor, even_multiple)
                    clip.data["reader"]["video_length"] = self.round_to_multiple(
                        float(clip.data["reader"]["video_length"]) / speed_factor, even_multiple)

                if action == MENU_TIME_NONE:
                    # Reset original end & duration (if available)
                    if "original_data" in clip.data.keys():
                        clip.data["end"] = clip.data["original_data"]["end"]
                        clip.data["duration"] = clip.data["original_data"]["duration"]
                        clip.data["reader"]["video_length"] = clip.data["original_data"]["video_length"]
                        clip.data.pop("original_data")

            # Save changes
            self.update_clip_data(clip.data, only_basic_props=False, ignore_reader=True)

    def round_to_multiple(self, number, multiple):
        """Round this to the closest multiple of a given #"""
        return number - (number % multiple)

    def show_all_clips(self, clip, stretch=False):
        """ Show all clips at the same time (arranged col by col, row by row)  """
        from math import sqrt

        # Get list of nearby clips
        available_clips = []
        start_position = float(clip.data["position"])
        for c in Clip.filter():
            if (float(c.data["position"]) >= (start_position - 0.5)
               and float(c.data["position"]) <= (start_position + 0.5)):
                # add to list
                available_clips.append(c)

        # Get the number of rows
        number_of_clips = len(available_clips)
        number_of_rows = int(sqrt(number_of_clips))
        max_clips_on_row = float(number_of_clips) / float(number_of_rows)

        # Determine how many clips per row
        if max_clips_on_row > float(int(max_clips_on_row)):
            max_clips_on_row = int(max_clips_on_row + 1)
        else:
            max_clips_on_row = int(max_clips_on_row)

        # Calculate Height & Width
        height = 1.0 / float(number_of_rows)
        width = 1.0 / float(max_clips_on_row)

        clip_index = 0

        # Loop through each row of clips
        for row in range(0, number_of_rows):

            # Loop through clips on this row
            for col in range(0, max_clips_on_row):
                if clip_index >= number_of_clips:
                    continue

                # Calculate X & Y
                X = float(col) * width
                Y = float(row) * height

                # Modify clip layout settings
                selected_clip = available_clips[clip_index]
                selected_clip.data["gravity"] = openshot.GRAVITY_TOP_LEFT

                if stretch:
                    selected_clip.data["scale"] = openshot.SCALE_STRETCH
                else:
                    selected_clip.data["scale"] = openshot.SCALE_FIT

                # Set scale keyframes
                w = openshot.Point(1, width, openshot.BEZIER)
                w_object = json.loads(w.Json())
                selected_clip.data["scale_x"] = {"Points": [w_object]}
                h = openshot.Point(1, height, openshot.BEZIER)
                h_object = json.loads(h.Json())
                selected_clip.data["scale_y"] = {"Points": [h_object]}
                x_point = openshot.Point(1, X, openshot.BEZIER)
                x_object = json.loads(x_point.Json())
                selected_clip.data["location_x"] = {"Points": [x_object]}
                y_point = openshot.Point(1, Y, openshot.BEZIER)
                y_object = json.loads(y_point.Json())
                selected_clip.data["location_y"] = {"Points": [y_object]}

                log.info('Updating clip id: %s' % selected_clip.data["id"])
                log.info('width: %s, height: %s' % (width, height))

                # Increment Clip Index
                clip_index += 1

                # Save changes
                self.update_clip_data(selected_clip.data, only_basic_props=False, ignore_reader=True)

    def Reverse_Transition_Triggered(self, tran_ids):
        """Callback for reversing a transition"""
        log.info("Reverse_Transition_Triggered")

        # Loop through all selected transitions
        for tran_id in tran_ids:

            # Get existing clip object
            tran = Transition.get(id=tran_id)
            if not tran:
                # Invalid transition, skip to next item
                continue

            # Loop through brightness keyframes
            tran_data_copy = deepcopy(tran.data)
            new_index = len(tran.data["brightness"]["Points"])
            for point in tran.data["brightness"]["Points"]:
                new_index -= 1
                tran_data_copy["brightness"]["Points"][new_index]["co"]["Y"] = point["co"]["Y"]
                if "handle_left" in point:
                    tran_data_copy["brightness"]["Points"][new_index]["handle_left"]["Y"] = point["handle_left"]["Y"]
                    tran_data_copy["brightness"]["Points"][new_index]["handle_right"]["Y"] = point["handle_right"]["Y"]

            # Save changes
            self.update_transition_data(tran_data_copy, only_basic_props=False)

    @pyqtSlot(str)
    def ShowTransitionMenu(self, tran_id=None):
        log.info('ShowTransitionMenu: %s' % tran_id)

        # Get translation method
        _ = get_app()._tr

        # Get existing transition object
        tran = Transition.get(id=tran_id)
        if not tran:
            # Not a valid transition id
            return

        # Set the selected transition (if needed)
        if tran_id not in self.window.selected_transitions:
            self.window.addSelection(tran_id, 'transition')
        # Get list of all selected transitions
        tran_ids = self.window.selected_transitions
        clip_ids = self.window.selected_clips

        # Get framerate
        fps = get_app().project.get("fps")
        fps_float = float(fps["num"]) / float(fps["den"])

        # Get playhead position
        playhead_position = float(self.window.preview_thread.current_frame) / fps_float

        menu = QMenu(self)

        # Copy Menu
        if len(tran_ids) + len(clip_ids) > 1:
            # Copy All Menu (Clips and/or transitions are selected)
            Copy_All = menu.addAction(_("Copy"))
            Copy_All.setShortcut(QKeySequence(self.window.getShortcutByName("copyAll")))
            Copy_All.triggered.connect(partial(self.Copy_Triggered, MENU_COPY_ALL, clip_ids, tran_ids))
        else:
            # Only a single transitions is selected (show normal transition copy menu)
            Copy_Menu = QMenu(_("Copy"), self)
            Copy_Tran = Copy_Menu.addAction(_("Transition"))
            Copy_Tran.setShortcut(QKeySequence(self.window.getShortcutByName("copyAll")))
            Copy_Tran.triggered.connect(partial(self.Copy_Triggered, MENU_COPY_TRANSITION, [], [tran_id]))

            Keyframe_Menu = QMenu(_("Keyframes"), self)
            Copy_Keyframes_All = Keyframe_Menu.addAction(_("All"))
            Copy_Keyframes_All.triggered.connect(partial(
                self.Copy_Triggered, MENU_COPY_KEYFRAMES_ALL, [], [tran_id]))
            Keyframe_Menu.addSeparator()
            Copy_Keyframes_Brightness = Keyframe_Menu.addAction(_("Brightness"))
            Copy_Keyframes_Brightness.triggered.connect(partial(
                self.Copy_Triggered, MENU_COPY_KEYFRAMES_BRIGHTNESS, [], [tran_id]))
            Copy_Keyframes_Scale = Keyframe_Menu.addAction(_("Contrast"))
            Copy_Keyframes_Scale.triggered.connect(partial(
                self.Copy_Triggered, MENU_COPY_KEYFRAMES_CONTRAST, [], [tran_id]))

            # Only show copy->keyframe if a single transitions is selected
            Copy_Menu.addMenu(Keyframe_Menu)
            menu.addMenu(Copy_Menu)

        # Get list of clipboard items (that are complete clips or transitions)
        # i.e. ignore partial clipboard items (keyframes / effects / etc...)
        clipboard_clip_ids = [k for k, v in self.copy_clipboard.items() if v.get('id')]
        clipboard_tran_ids = [k for k, v in self.copy_transition_clipboard.items() if v.get('id')]
        # Determine if the paste menu should be shown
        if self.copy_transition_clipboard and len(clipboard_clip_ids) + len(clipboard_tran_ids) == 0:
            # Paste Menu (Only show when partial transition clipboard available)
            Paste_Tran = menu.addAction(_("Paste"))
            Paste_Tran.triggered.connect(partial(self.Paste_Triggered, MENU_PASTE, 0.0, 0, [], tran_ids))

        menu.addSeparator()

        # Alignment Menu (if multiple selections)
        if len(clip_ids) > 1:
            Alignment_Menu = QMenu(_("Align"), self)
            Align_Left = Alignment_Menu.addAction(_("Left"))
            Align_Left.triggered.connect(partial(self.Align_Triggered, MENU_ALIGN_LEFT, clip_ids, tran_ids))
            Align_Right = Alignment_Menu.addAction(_("Right"))
            Align_Right.triggered.connect(partial(self.Align_Triggered, MENU_ALIGN_RIGHT, clip_ids, tran_ids))

            # Add menu to parent
            menu.addMenu(Alignment_Menu)

        # If Playhead overlapping transition
        if tran:
            start_of_tran = float(tran.data["start"])
            end_of_tran = float(tran.data["end"])
            position_of_tran = float(tran.data["position"])
            if (playhead_position >= position_of_tran
               and playhead_position <= (position_of_tran + (end_of_tran - start_of_tran))):
                # Add split transition menu
                Slice_Menu = QMenu(_("Slice"), self)
                Slice_Keep_Both = Slice_Menu.addAction(_("Keep Both Sides"))
                Slice_Keep_Both.triggered.connect(partial(
                    self.Slice_Triggered, MENU_SLICE_KEEP_BOTH, [], [tran_id], playhead_position))
                Slice_Keep_Left = Slice_Menu.addAction(_("Keep Left Side"))
                Slice_Keep_Left.triggered.connect(partial(
                    self.Slice_Triggered, MENU_SLICE_KEEP_LEFT, [], [tran_id], playhead_position))
                Slice_Keep_Right = Slice_Menu.addAction(_("Keep Right Side"))
                Slice_Keep_Right.triggered.connect(partial(
                    self.Slice_Triggered, MENU_SLICE_KEEP_RIGHT, [], [tran_id], playhead_position))
                menu.addMenu(Slice_Menu)

        # Reverse Transition menu
        Reverse_Transition = menu.addAction(_("Reverse Transition"))
        Reverse_Transition.triggered.connect(partial(self.Reverse_Transition_Triggered, tran_ids))

        # Properties
        menu.addSeparator()
        menu.addAction(self.window.actionProperties)

        # Remove transition menu
        menu.addSeparator()
        menu.addAction(self.window.actionRemoveTransition)

        # Show menu
        return menu.popup(QCursor.pos())

    @pyqtSlot(str)
    def ShowTrackMenu(self, layer_id=None):
        log.info('ShowTrackMenu: %s' % layer_id)

        if layer_id not in self.window.selected_tracks:
            self.window.selected_tracks = [layer_id]

        # Get track object
        track = Track.get(id=layer_id)
        locked = track.data.get("lock", False)

        menu = QMenu(self)
        menu.addAction(self.window.actionAddTrackAbove)
        menu.addAction(self.window.actionAddTrackBelow)
        menu.addAction(self.window.actionRenameTrack)
        if locked:
            menu.addAction(self.window.actionUnlockTrack)
            self.window.actionRemoveTrack.setEnabled(False)
        else:
            menu.addAction(self.window.actionLockTrack)
            self.window.actionRemoveTrack.setEnabled(True)
        menu.addSeparator()
        menu.addAction(self.window.actionRemoveTrack)
        return menu.popup(QCursor.pos())

    @pyqtSlot(str)
    def ShowMarkerMenu(self, marker_id=None):
        log.info('ShowMarkerMenu: %s' % marker_id)

        if marker_id not in self.window.selected_markers:
            self.window.selected_markers = [marker_id]

        menu = QMenu(self)
        menu.addAction(self.window.actionRemoveMarker)
        return menu.popup(QCursor.pos())

    @pyqtSlot(str, int)
    def PreviewClipFrame(self, clip_id, frame_number):

        # Get existing clip object
        clip = Clip.get(id=clip_id)
        if not clip:
            # Invalid clip
            return

        preview_path = clip.data['reader']['path']

        # Adjust frame # to valid range
        frame_number = max(frame_number, 1)
        frame_number = min(frame_number, int(clip.data['reader']['video_length']))

        # Load the clip into the Player (ignored if this has already happened)
        self.window.LoadFileSignal.emit(preview_path)
        self.window.SpeedSignal.emit(0)

        # Seek to frame
        self.window.SeekSignal.emit(frame_number)

    @pyqtSlot(int)
    def PlayheadMoved(self, position_frames):

        # Load the timeline into the Player (ignored if this has already happened)
        self.window.LoadFileSignal.emit('')

        if self.last_position_frames != position_frames:
            # Update time code (to prevent duplicate previews)
            self.last_position_frames = position_frames

            # Notify main window of current frame
            self.window.previewFrame(position_frames)

    @pyqtSlot(int)
    def movePlayhead(self, position_frames):
        """ Move the playhead since the position has changed inside OpenShot (probably due to the video player) """
        # Get access to timeline scope and set scale to zoom slider value (passed in)
        self.run_js(JS_SCOPE_SELECTOR + ".movePlayheadToFrame(%s);" % (str(position_frames)))

    @pyqtSlot()
    def centerOnPlayhead(self):
        """ Center the timeline on the current playhead position """
        # Execute JavaScript to center the timeline
        self.run_js(JS_SCOPE_SELECTOR + '.centerOnPlayhead();')

    @pyqtSlot(int)
    def SetSnappingMode(self, enable_snapping):
        """ Enable / Disable snapping mode """
        # Init snapping state (1 = snapping, 0 = no snapping)
        self.run_js(JS_SCOPE_SELECTOR + ".setSnappingMode(%s);" % int(enable_snapping))

    @pyqtSlot(int)
    def SetRazorMode(self, enable_razor):
        """ Enable / Disable razor mode """
        # Init razor state (1 = razor, 0 = no razor)
        self.run_js(JS_SCOPE_SELECTOR + ".setRazorMode(%s);" % int(enable_razor))

    @pyqtSlot(int)
    def SetPlayheadFollow(self, enable_follow):
        """ Enable / Disable playhead follow on seek """
        self.run_js(JS_SCOPE_SELECTOR + ".setFollow({});".format(int(enable_follow)))

    @pyqtSlot(str, str, bool)
    def addSelection(self, item_id, item_type, clear_existing=False):
        """ Add the selected item to the current selection """

        # Add to main window
        self.window.addSelection(item_id, item_type, clear_existing)

    @pyqtSlot(str, str)
    def removeSelection(self, item_id, item_type):
        """ Remove the selected clip from the selection """

        # Remove from main window
        self.window.removeSelection(item_id, item_type)

    @pyqtSlot(str, str)
    def qt_log(self, level="INFO", message=None):
        levels = {
            "DEBUG": logging.DEBUG,
            "INFO": logging.INFO,
            "WARN": logging.WARNING,
            "WARNING": logging.WARNING,
            "ERROR": logging.ERROR,
            "CRITICAL": logging.CRITICAL,
            "FATAL": logging.FATAL,
            }
        if isinstance(level, str):
            level = levels.get(level, logging.INFO)
        self.log_fn(level, message)

    # Handle changes to zoom level, update js
    def update_zoom(self, newValue):
        _ = get_app()._tr

        # Convert slider value (passed in) to a scale (in seconds)
        newScale = zoomToSeconds(newValue)

        # Set zoom label
        self.window.zoomScaleLabel.setText(_("{} seconds").format(newScale))

        # Determine X coordinate of cursor (to center zoom on)
        cursor_y = self.mapFromGlobal(self.cursor().pos()).y()
        if cursor_y >= 0:
            cursor_x = self.mapFromGlobal(self.cursor().pos()).x()
        else:
            cursor_x = 0

        # Get access to timeline scope and set scale to new computed value
        self.run_js(JS_SCOPE_SELECTOR + ".setScale(" + str(newScale) + "," + str(cursor_x) + ");")

        # Start timer to redraw audio
        self.redraw_audio_timer.start()

        # Only update scale if different
        current_scale = get_app().project.get("scale")

        # Save current zoom
        if newScale != current_scale:
            get_app().updates.ignore_history = True
            get_app().updates.update(["scale"], newScale)
            get_app().updates.ignore_history = False

    # Capture wheel event to alter zoom slider control
    def wheelEvent(self, event):
        if int(QCoreApplication.instance().keyboardModifiers() & Qt.ControlModifier) > 0:
            # For each 120 (standard scroll unit) adjust the zoom slider
            tick_scale = 120
            steps = int(event.angleDelta().y() / tick_scale)
            self.window.sliderZoom.setValue(self.window.sliderZoom.value() - self.window.sliderZoom.pageStep() * steps)
        else:
            # Otherwise pass on to implement default functionality (scroll in QWebEngineView)
            super(type(self), self).wheelEvent(event)

    # An item is being dragged onto the timeline (mouse is entering the timeline now)
    def dragEnterEvent(self, event):

        # If a plain text drag accept
        if not self.new_item and not event.mimeData().hasUrls() and event.mimeData().html():
            # get type of dropped data
            self.item_type = event.mimeData().html()

            # Track that a new item is being 'added'
            self.new_item = True

            # Get the mime data (i.e. list of files, list of transitions, etc...)
            data = json.loads(event.mimeData().text())
            pos = event.posF()

            # create the item
            if self.item_type == "clip":
                self.addClip(data, pos)
            elif self.item_type == "transition":
                self.addTransition(data, pos)

            # accept all events, even if a new clip is not being added
            event.accept()

        # Accept a plain file URL (from the OS)
        elif not self.new_item and event.mimeData().hasUrls():
            # Track that a new item is being 'added'
            self.new_item = True
            self.item_type = "os_drop"

            # accept event
            event.accept()

    # Add Clip
    def addClip(self, data, event_position):

        # Callback function, to actually add the clip object
        def callback(self, data, callback_data):
            js_position = callback_data.get('position', 0.0)
            js_nearest_track = callback_data.get('track', 0)

            # Search for matching file in project data (if any)
            file_id = data[0]
            file = File.get(id=file_id)

            if not file:
                # File not found, do nothing
                return

            # Get file name
            filename = os.path.basename(file.data["path"])

            # Convert path to the correct relative path (based on this folder)
            file_path = file.absolute_path()

            # Create clip object for this file
            c = openshot.Clip(file_path)

            # Append missing attributes to Clip JSON
            new_clip = json.loads(c.Json())
            new_clip["file_id"] = file.id
            new_clip["title"] = filename

            # Skip any clips that are missing a 'reader' attribute
            if not new_clip.get("reader"):
                return  # Do nothing

            # Check for optional start and end attributes
            if 'start' in file.data.keys():
                new_clip["start"] = file.data['start']
            if 'end' in file.data.keys():
                new_clip["end"] = file.data['end']

            # Set position and closet track
            new_clip["position"] = js_position
            new_clip["layer"] = js_nearest_track

            # Adjust clip duration, start, and end
            new_clip["duration"] = new_clip["reader"]["duration"]
            if file.data["media_type"] == "image":
                new_clip["end"] = self.settings_obj.get("default-image-length")  # default to 8 seconds

            # Overwrite frame rate (incase the user changed it in the File Properties)
            file_properties_fps = float(file.data["fps"]["num"]) / float(file.data["fps"]["den"])
            file_fps = float(new_clip["reader"]["fps"]["num"]) / float(new_clip["reader"]["fps"]["den"])
            fps_diff = file_fps / file_properties_fps
            new_clip["reader"]["fps"]["num"] = file.data["fps"]["num"]
            new_clip["reader"]["fps"]["den"] = file.data["fps"]["den"]
            # Scale duration / length / and end properties
            new_clip["reader"]["duration"] *= fps_diff
            new_clip["end"] *= fps_diff
            new_clip["duration"] *= fps_diff

            # Add clip to timeline
            self.update_clip_data(new_clip, only_basic_props=False)

            # temp hold item_id
            self.item_id = new_clip.get('id')

            # Init javascript bounding box (for snapping support)
            self.run_js(JS_SCOPE_SELECTOR + ".startManualMove('{}', '{}');".format(self.item_type, self.item_id))

        # Find position from javascript
        self.run_js(JS_SCOPE_SELECTOR + ".getJavaScriptPosition({}, {});"
            .format(event_position.x(), event_position.y()), partial(callback, self, data))

    # Resize timeline
    @pyqtSlot(float)
    def resizeTimeline(self, new_duration):
        """Resize the duration of the timeline"""
        get_app().updates.update(["duration"], new_duration)

    # Add Transition
    def addTransition(self, file_ids, event_position):

        # Callback function, to actually add the transition object
        def callback(self, file_ids, callback_data):
            js_position = callback_data.get('position', 0.0)
            js_nearest_track = callback_data.get('track', 0)

            # Get FPS from project
            fps = get_app().project.get("fps")
            fps_float = float(fps["num"]) / float(fps["den"])

            # Open up QtImageReader for transition Image
            transition_reader = openshot.QtImageReader(file_ids[0])

            brightness = openshot.Keyframe()
            brightness.AddPoint(1, 1.0, openshot.BEZIER)
            brightness.AddPoint(round(10 * fps_float) + 1, -1.0, openshot.BEZIER)
            contrast = openshot.Keyframe(3.0)

            # Create transition dictionary
            transitions_data = {
                "id": get_app().project.generate_id(),
                "layer": js_nearest_track,
                "title": "Transition",
                "type": "Mask",
                "position": js_position,
                "start": 0,
                "end": 10,
                "brightness": json.loads(brightness.Json()),
                "contrast": json.loads(contrast.Json()),
                "reader": json.loads(transition_reader.Json()),
                "replace_image": False
            }

            # Send to update manager
            self.update_transition_data(transitions_data, only_basic_props=False)

            # temp keep track of id
            self.item_id = transitions_data.get('id')

            # Init javascript bounding box (for snapping support)
            self.run_js(JS_SCOPE_SELECTOR + ".startManualMove('{}','{}');".format(self.item_type, self.item_id))

        # Find position from javascript
        self.run_js(JS_SCOPE_SELECTOR + ".getJavaScriptPosition({}, {});"
            .format(event_position.x(), event_position.y()),
            partial(callback, self, file_ids))

    # Add Effect
    def addEffect(self, effect_names, event_position):

        # Callback function, to actually add the effect object
        def callback(self, effect_names, callback_data):
            js_position = callback_data.get('position', 0.0)
            js_nearest_track = callback_data.get('track', 0)

            # Get name of effect
            name = effect_names[0]

            # Loop through clips on the closest layer
            possible_clips = Clip.filter(layer=js_nearest_track)
            for clip in possible_clips:
                if js_position == 0 or (
                    clip.data["position"]
                    <= js_position
                    <= clip.data["position"] + (clip.data["end"] - clip.data["start"])
                ):
                    log.info("Applying effect {} to clip ID {}".format(name, clip.id))
                    log.debug(clip)

                    # Handle custom effect dialogs
                    if name in effect_options:

                        # Get effect options
                        effect_params = effect_options.get(name)

                        # Show effect pre-processing window
                        from windows.process_effect import ProcessEffect

                        try:
                            win = ProcessEffect(clip.id, name, effect_params)

                        except ModuleNotFoundError as e:
                            print("[ERROR]: " + str(e))
                            return

                        print("Effect %s" % name)
                        print("Effect options: %s" % effect_options)
                        
                        # Run the dialog event loop - blocking interaction on this window during this time
                        result = win.exec_()

                        if result == QDialog.Accepted:
                            log.info('Start processing')
                        else:
                            log.info('Cancel processing')
                            return

                        # Create Effect
                        effect = win.effect # effect.Id already set

                        if effect is None:
                            break
                    else:
                        # Create Effect
                        effect = openshot.EffectInfo().CreateEffect(name)

                        # Get Effect JSON
                        effect.Id(get_app().project.generate_id())
                    effect_json = json.loads(effect.Json())

                    # Append effect JSON to clip
                    clip.data["effects"].append(effect_json)

                    # Update clip data for project
                    self.update_clip_data(clip.data, only_basic_props=False, ignore_reader=True)

        # Find position from javascript
        self.run_js(JS_SCOPE_SELECTOR + ".getJavaScriptPosition({}, {});"
            .format(event_position.x(), event_position.y()), partial(callback, self, effect_names))

    # Without defining this method, the 'copy' action doesn't show with cursor
    def dragMoveEvent(self, event):
        # Accept all move events
        event.accept()

        # Get cursor position
        pos = event.posF()

        # Move clip on timeline
        if self.item_type in ["clip", "transition"]:
            self.run_js(JS_SCOPE_SELECTOR + ".moveItem({}, {}, '{}');".format(pos.x(), pos.y(), self.item_type))

    # Drop an item on the timeline
    def dropEvent(self, event):
        log.info("Dropping item on timeline - item_id: %s, item_type: %s" % (self.item_id, self.item_type))

        # Accept event
        event.accept()

        # Get position of cursor
        pos = event.posF()

        if self.item_type in ["clip", "transition"] and self.item_id:
            # Update most recent clip
            self.run_js(JS_SCOPE_SELECTOR + ".updateRecentItemJSON('{}', '{}');".format(self.item_type, self.item_id))

        elif self.item_type == "effect":
            # Add effect only on drop
            data = json.loads(event.mimeData().text())
            self.addEffect(data, pos)

        elif self.item_type == "os_drop":
            # Add new files to project
            get_app().window.filesView.dropEvent(event)

            # Add clips for each file dropped
            for uri in event.mimeData().urls():
                filepath = uri.toLocalFile()
                if not os.path.exists(filepath) or not os.path.isfile(filepath):
                    continue

                # Valid file, so create clip for it
                log.debug('Adding clip for {}'.format(os.path.basename(filepath)))
                for file in File.filter(path=filepath):
                    # Insert clip for this file at this position
                    self.addClip([file.id], pos)

        # Clear new clip
        self.new_item = False
        self.item_type = None
        self.item_id = None

        # Update the preview and reselct current frame in properties
        get_app().window.refreshFrameSignal.emit()
        get_app().window.propertyTableView.select_frame(self.window.preview_thread.player.Position())

    def dragLeaveEvent(self, event):
        """A drag is in-progress and the user moves mouse outside of timeline"""
        log.debug('dragLeaveEvent - Undo drop')

        # Accept event
        event.accept()

        if self.item_type == "clip":
            get_app().window.actionRemoveClip.trigger()
        elif self.item_type == "transition":
            get_app().window.actionRemoveTransition.trigger()

        # Clear new clip
        self.new_item = False
        self.item_type = None
        self.item_id = None

    def redraw_audio_onTimeout(self):
        """Timer is ready to redraw audio (if any)"""
        log.debug('redraw_audio_onTimeout')

        # Stop timer
        self.redraw_audio_timer.stop()

        # Pass to javascript timeline (and render)
        self.run_js(JS_SCOPE_SELECTOR + ".reDrawAllAudioData();")

    def ClearAllSelections(self):
        """Clear all selections in JavaScript"""

        # Call javascript command
        self.run_js(JS_SCOPE_SELECTOR + ".clearAllSelections();")

    def SelectAll(self):
        """Select all clips and transitions in JavaScript"""

        # Call javascript command
        self.run_js(JS_SCOPE_SELECTOR + ".selectAll();")

    def render_cache_json(self):
        """Render the cached frames to the timeline (called every X seconds), and only if changed"""

        # Get final cache object from timeline
        try:
            cache_object = get_app().window.timeline_sync.timeline.GetCache()
            if cache_object and cache_object.Count() > 0:
                # Get the JSON from the cache object (i.e. which frames are cached)
                cache_json = get_app().window.timeline_sync.timeline.GetCache().Json()
                cache_dict = json.loads(cache_json)
                cache_version = cache_dict["version"]

                if self.cache_renderer_version != cache_version:
                    # Cache has changed, re-render it
                    self.cache_renderer_version = cache_version
                    self.run_js(JS_SCOPE_SELECTOR + ".renderCache({});".format(cache_json))
        finally:
            # ignore any errors inside the cache rendering
            pass

    def __init__(self, window):
        TimelineMixin.__init__(self)
        self.window = window
        self.setAcceptDrops(True)
        self.last_position_frames = None

        # Get settings & logger
        self.settings_obj = settings.get_settings()
        self.log_fn = log.log

        # Add self as listener to project data updates (used to update the timeline)
        get_app().updates.add_listener(self)

        # Connect zoom functionality
        window.sliderZoom.valueChanged.connect(self.update_zoom)

        # Connect waveform generation signal
        get_app().window.WaveformReady.connect(self.Waveform_Ready)

        # Local audio waveform cache
        self.waveform_cache = {}

        # Connect update thumbnail signal
        get_app().window.ThumbnailUpdated.connect(self.Thumbnail_Updated)

        # Copy clipboard
        self.copy_clipboard = {}
        self.copy_transition_clipboard = {}

        # Init New clip
        self.new_item = False
        self.item_type = None
        self.item_id = None

        # Delayed zoom audio redraw
        self.redraw_audio_timer = QTimer(self)
        self.redraw_audio_timer.setInterval(300)
        self.redraw_audio_timer.timeout.connect(self.redraw_audio_onTimeout)

        # QTimer for cache rendering
        self.cache_renderer_version = None
        self.cache_renderer = QTimer(self)
        self.cache_renderer.setInterval(0.5 * 1000)
        self.cache_renderer.timeout.connect(self.render_cache_json)

        # Delay the start of cache rendering
        QTimer.singleShot(1500, self.cache_renderer.start)<|MERGE_RESOLUTION|>--- conflicted
+++ resolved
@@ -38,13 +38,7 @@
 import openshot  # Python module for libopenshot (required video editing module installed separately)
 from PyQt5.QtCore import QFileInfo, pyqtSlot, QUrl, Qt, QCoreApplication, QTimer
 from PyQt5.QtGui import QCursor, QKeySequence, QColor
-<<<<<<< HEAD
-from PyQt5.QtWebEngineWidgets import QWebEngineView
-from PyQt5.QtWebChannel import QWebChannel
 from PyQt5.QtWidgets import QMenu, QDialog
-=======
-from PyQt5.QtWidgets import QMenu
->>>>>>> ff3dfd54
 
 from classes import info, updates
 from classes import settings
@@ -53,11 +47,8 @@
 from classes.query import File, Clip, Transition, Track
 from classes.waveform import get_audio_data
 from classes.conversion import zoomToSeconds, secondsToZoom
-<<<<<<< HEAD
+from .timeline_mixins import TimelineMixin
 from classes.effect_init import effect_options
-=======
-from .timeline_mixins import TimelineMixin
->>>>>>> ff3dfd54
 
 import json
 
