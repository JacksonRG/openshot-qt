"""
 @file
 @brief This file contains the properties tableview, used by the main window
 @author Jonathan Thomas <jonathan@openshot.org>

 @section LICENSE

 Copyright (c) 2008-2018 OpenShot Studios, LLC
 (http://www.openshotstudios.com). This file is part of
 OpenShot Video Editor (http://www.openshot.org), an open-source project
 dedicated to delivering high quality video editing and animation solutions
 to the world.

 OpenShot Video Editor is free software: you can redistribute it and/or modify
 it under the terms of the GNU General Public License as published by
 the Free Software Foundation, either version 3 of the License, or
 (at your option) any later version.

 OpenShot Video Editor is distributed in the hope that it will be useful,
 but WITHOUT ANY WARRANTY; without even the implied warranty of
 MERCHANTABILITY or FITNESS FOR A PARTICULAR PURPOSE.  See the
 GNU General Public License for more details.

 You should have received a copy of the GNU General Public License
 along with OpenShot Library.  If not, see <http://www.gnu.org/licenses/>.
 """

import os
<<<<<<< HEAD
import json

from functools import partial
from operator import itemgetter
from PyQt5.QtCore import Qt, QRectF, QRect, QLocale, pyqtSignal, QTimer
=======
import functools
from operator import itemgetter

from PyQt5.QtCore import Qt, QRectF, QLocale, pyqtSignal, pyqtSlot
>>>>>>> 146189dc
from PyQt5.QtGui import (
    QCursor, QIcon, QColor, QBrush, QPen, QPalette, QPixmap,
    QPainter, QPainterPath, QLinearGradient, QFont, QFontInfo,
)
from PyQt5.QtWidgets import (
    QTableView, QAbstractItemView, QMenu, QSizePolicy,
    QHeaderView, QItemDelegate, QStyle, QLabel,
    QPushButton, QHBoxLayout, QFrame, QFontDialog
)

from classes.logger import log
from classes.app import get_app
from classes import info
from classes.query import Clip, Effect, Transition

from windows.models.properties_model import PropertiesModel
from windows.color_picker import ColorPicker

import openshot


class PropertyDelegate(QItemDelegate):
    def __init__(self, parent=None, *args):
        QItemDelegate.__init__(self, parent, *args)

        # pixmaps for curve icons
        self.curve_pixmaps = {
            openshot.BEZIER: QPixmap(":/curves/keyframe-%s.png" % openshot.BEZIER),
            openshot.LINEAR: QPixmap(":/curves/keyframe-%s.png" % openshot.LINEAR),
            openshot.CONSTANT: QPixmap(":/curves/keyframe-%s.png" % openshot.CONSTANT),
            }

    def paint(self, painter, option, index):
        painter.save()
        painter.setRenderHint(QPainter.Antialiasing)

        # Get data model and selection
        model = get_app().window.propertyTableView.clip_properties_model.model
        row = model.itemFromIndex(index).row()
        selected_label = model.item(row, 0)
        selected_value = model.item(row, 1)
        cur_property = selected_label.data()

        # Get min/max values for this property
        property_type = cur_property[1]["type"]
        property_max = cur_property[1]["max"]
        property_min = cur_property[1]["min"]
        readonly = cur_property[1]["readonly"]
        points = cur_property[1]["points"]
        interpolation = cur_property[1]["interpolation"]

        # Calculate percentage value
        if property_type in ["float", "int"]:
            # Get the current value
            current_value = QLocale().system().toDouble(selected_value.text())[0]

            # Shift my range to be positive
            if property_min < 0.0:
                property_shift = 0.0 - property_min
                property_min += property_shift
                property_max += property_shift
                current_value += property_shift

            # Calculate current value as % of min/max range
            min_max_range = float(property_max) - float(property_min)
            value_percent = current_value / min_max_range
        else:
            value_percent = 0.0

        # set background color
        painter.setPen(QPen(Qt.NoPen))
        if property_type == "color":
            # Color keyframe
            red = cur_property[1]["red"]["value"]
            green = cur_property[1]["green"]["value"]
            blue = cur_property[1]["blue"]["value"]
            painter.setBrush(QBrush(QColor(QColor(red, green, blue))))
        else:
            # Normal Keyframe
            if option.state & QStyle.State_Selected:
                painter.setBrush(QBrush(QColor("#575757")))
            else:
                painter.setBrush(QBrush(QColor("#3e3e3e")))

        if readonly:
            # Set text color for read only fields
            painter.setPen(QPen(get_app().window.palette().color(QPalette.Disabled, QPalette.Text)))
        else:
            path = QPainterPath()
            path.addRoundedRect(QRectF(option.rect), 15, 15)
            painter.fillPath(path, QColor("#3e3e3e"))
            painter.drawPath(path)

            # Render mask rectangle
            painter.setBrush(QBrush(QColor("#000000")))
            mask_rect = QRectF(option.rect)
            mask_rect.setWidth(option.rect.width() * value_percent)
            painter.setClipRect(mask_rect, Qt.IntersectClip)

            # gradient for value box
            gradient = QLinearGradient(option.rect.topLeft(), option.rect.topRight())
            gradient.setColorAt(0, QColor("#828282"))
            gradient.setColorAt(1, QColor("#828282"))

            # Render progress
            painter.setBrush(gradient)
            path = QPainterPath()
            value_rect = QRectF(option.rect)
            path.addRoundedRect(value_rect, 15, 15)
            painter.fillPath(path, gradient)
            painter.drawPath(path)
            painter.setClipping(False)

            if points > 1:
                # Draw interpolation icon on top
                painter.drawPixmap(option.rect.x() + option.rect.width() - 30.0, option.rect.y() + 4, self.curve_pixmaps[interpolation])

            # Set text color
            painter.setPen(QPen(Qt.white))

        value = index.data(Qt.DisplayRole)
        if value:
            painter.drawText(option.rect, Qt.AlignCenter, value)

        painter.restore()


class PropertiesTableView(QTableView):
    """ A Properties Table QWidget used on the main window """
    loadProperties = pyqtSignal(str, str)

    def mouseMoveEvent(self, event):
        # Get data model and selection
        model = self.clip_properties_model.model

        # Do not change selected row during mouse move
        if self.lock_selection and self.prev_row:
            row = self.prev_row
        else:
            row = self.indexAt(event.pos()).row()
            self.prev_row = row
            self.lock_selection = True

        if row is None:
            return

        event.accept()

        if model.item(row, 0):
            self.selected_label = model.item(row, 0)
            self.selected_item = model.item(row, 1)

        # Is the user dragging on the value column
        if self.selected_label and self.selected_item:
            # Get the position of the cursor and % value
            value_column_x = self.columnViewportPosition(1)
            cursor_value = event.x() - value_column_x
            cursor_value_percent = cursor_value / self.columnWidth(1)

            try:
                cur_property = self.selected_label.data()
            except Exception:
                # If item is deleted during this drag... an exception can occur
                # Just ignore, since this is harmless
                log.debug('Failed to access data on selected label widget')

            property_key = cur_property[0]
            property_name = cur_property[1]["name"]
            property_type = cur_property[1]["type"]
            property_max = cur_property[1]["max"]
            property_min = cur_property[1]["min"]
            readonly = cur_property[1]["readonly"]
            item_id, item_type = self.selected_item.data()

            # Bail if readonly
            if readonly:
                return

            # Get the original data of this item (prior to any updates, for the undo/redo system)
            if not self.original_data:
                # Ignore undo/redo history temporarily (to avoid a huge pile of undo/redo history)
                get_app().updates.ignore_history = True

                # Find this clip
                c = None
                if item_type == "clip":
                    # Get clip object
                    c = Clip.get(id=item_id)
                elif item_type == "transition":
                    # Get transition object
                    c = Transition.get(id=item_id)
                elif item_type == "effect":
                    # Get effect object
                    c = Effect.get(id=item_id)

                if c and property_key in c.data:
                    # Grab the original data for this item/property
                    self.original_data = c.data

            # For numeric values, apply percentage within parameter's allowable range
            if property_type in ["float", "int"] and property_name != "Track":

                if self.previous_x == -1:
                    # Start tracking movement (init diff_length and previous_x)
                    self.diff_length = 10
                    self.previous_x = event.x()

                # Calculate # of pixels dragged
                drag_diff = self.previous_x - event.x()

                # update previous x
                self.previous_x = event.x()

                # Ignore small initial movements
                if abs(drag_diff) < self.diff_length:
                    # Lower threshold to 0 incrementally, to guarantee it'll eventually be exceeded
                    self.diff_length = max(0, self.diff_length - 1)
                    return

                # Compute size of property's possible values range
                min_max_range = float(property_max) - float(property_min)

                if min_max_range < 1000.0:
                    # Small range - use cursor to calculate new value as percentage of total range
                    self.new_value = property_min + (min_max_range * cursor_value_percent)
                else:
                    # range is unreasonably long (such as position, start, end, etc.... which can be huge #'s)

                    # Get the current value and apply fixed adjustments in response to motion
                    self.new_value = QLocale().system().toDouble(self.selected_item.text())[0]

                    if drag_diff > 0:
                        # Move to the left by a small amount
                        self.new_value -= 0.50
                    elif drag_diff < 0:
                        # Move to the right by a small amount
                        self.new_value += 0.50

                # Clamp value between min and max (just incase user drags too big)
                self.new_value = max(property_min, self.new_value)
                self.new_value = min(property_max, self.new_value)

                # Update value of this property
                self.clip_properties_model.value_updated(self.selected_item, -1, self.new_value)

                # Repaint
                self.viewport().update()

    def mouseReleaseEvent(self, event):
        # Inform UpdateManager to accept updates, and only store our final update
        event.accept()
        get_app().updates.ignore_history = False

        # Add final update to undo/redo history
        get_app().updates.apply_last_action_to_history(self.original_data)

        # Clear original data
        self.original_data = None

        # Get data model and selection
        model = self.clip_properties_model.model
        row = self.indexAt(event.pos()).row()
        if model.item(row, 0):
            self.selected_label = model.item(row, 0)
            self.selected_item = model.item(row, 1)

        # Allow new selection and prepare to set minimum move threshold
        self.lock_selection = False
        self.previous_x = -1

    @pyqtSlot(QColor)
    def color_callback(self, newColor: QColor):
        # Set the new color keyframe
        if newColor.isValid():
            self.clip_properties_model.color_update(
                self.selected_item, newColor)

    def doubleClickedCB(self, model_index):
        """Double click handler for the property table"""

        # Get translation object
        _ = get_app()._tr

        # Get data model and selection
        model = self.clip_properties_model.model

        row = model_index.row()
        selected_label = model.item(row, 0)
        self.selected_item = model.item(row, 1)

        if selected_label:
            cur_property = selected_label.data()
            property_type = cur_property[1]["type"]

            if property_type == "color":
                # Get current value of color
                red = cur_property[1]["red"]["value"]
                green = cur_property[1]["green"]["value"]
                blue = cur_property[1]["blue"]["value"]

                # Show color dialog
                currentColor = QColor(red, green, blue)
                log.debug("Launching ColorPicker for %s", currentColor.name())
                ColorPicker(
                    currentColor, parent=self, title=_("Select a Color"),
                    callback=self.color_callback)
                return

            elif property_type == "font":
                # Get font from user
                current_font_name = cur_property[1].get("memo", "sans")
                current_font = QFont(current_font_name)
                font, ok = QFontDialog.getFont(current_font, caption=("Change Font"))

                # Update font
                if ok and font:
                    fontinfo = QFontInfo(font)
                    # TODO: pass font details to value_updated so we can set multiple values
                    font_details = { "font_family": fontinfo.family(),
                                     "font_style": fontinfo.styleName(),
                                     "font_weight": fontinfo.weight(),
                                     "font_size_pixel": fontinfo.pixelSize() }
                    self.clip_properties_model.value_updated(self.selected_item, value=fontinfo.family())

    def caption_text_updated(self, new_caption_text, caption_model_row):
        """Caption text has been updated in the caption editor, and needs saving"""
        if not caption_model_row:
            # Ignore blank selections
            return

        # Get data model and selection
        cur_property = caption_model_row[0].data()
        property_type = cur_property[1]["type"]

        # Save caption text
        if property_type == "caption" and cur_property[1].get('memo') != new_caption_text:
            self.clip_properties_model.value_updated(caption_model_row[1], value=new_caption_text)

    def select_item(self, item_id, item_type):
        """ Update the selected item in the properties window """

        # Get translation object
        _ = get_app()._tr

        # Update item
        self.clip_properties_model.update_item(item_id, item_type)

    def select_frame(self, frame_number):
        """ Update the values of the selected clip, based on the current frame """

        # Update item
        self.clip_properties_model.update_frame(frame_number)

    def filter_changed(self, value=None):
        """ Filter the list of properties """

        # Update model
        self.clip_properties_model.update_model(value)

    def contextMenuEvent(self, event):
        """ Display context menu """
        # Get property being acted on
        index = self.indexAt(event.pos())
        if not index.isValid():
            event.ignore()
            return

        # Get data model and selection
        idx = self.indexAt(event.pos())
        row = idx.row()
        selected_label = idx.model().item(row, 0)
        selected_value = idx.model().item(row, 1)
        self.selected_item = selected_value
        frame_number = self.clip_properties_model.frame_number

        # Get translation object
        _ = get_app()._tr

        # If item selected
        if selected_label:
            # Get data from selected item
            cur_property = selected_label.data()
            property_name = cur_property[1]["name"]
            self.property_type = cur_property[1]["type"]
            points = cur_property[1]["points"]
            self.choices = cur_property[1]["choices"]
            property_key = cur_property[0]
            clip_id, item_type = selected_value.data()
            log.info("Context menu shown for %s (%s) for clip %s on frame %s" % (property_name, property_key, clip_id, frame_number))
            log.info("Points: %s" % points)

            # Clear menu if models updated
            if self.menu_reset:
                self.choices = []
                self.menu_reset = False
            
            # Handle parent effect options
            if property_key == "parent_effect_id" and not self.choices:
                clip_choices = [{
                    "name": "None",
                    "value": "None",
                    "selected": False,
                    "icon": QIcon()
                }]
                # Instantiate the timeline
                timeline_instance = get_app().window.timeline_sync.timeline
                # Instantiate this effect
                effect = timeline_instance.GetClipEffect(clip_id)
                effect_json = json.loads(effect.Json())

                # Loop through timeline's clips
                for clip_instance in timeline_instance.Clips():
                    clip_instance_id = clip_instance.Id()
                    # Avoid parent a clip effect to it's own effect
                    if (clip_instance_id != effect.ParentClipId()):
                        # Clip's propertyJSON data
                        clip_instance_data = Clip.get(id = clip_instance_id).data
                        # Path to the clip file
                        clip_instance_path = clip_instance_data["reader"]["path"]
                        # Iterate through all clip files on the timeline
                        for clip_number in range(self.files_model.rowCount()):
                            clip_index = self.files_model.index(clip_number, 0)
                            clip_name = clip_index.sibling(clip_number, 1).data()
                            clip_path = os.path.join(clip_index.sibling(clip_number, 4).data(), clip_name)
                            # Check if the timeline's clip file name matches the clip the user selected
                            if (clip_path == clip_instance_path):
                                # Generate the clip icon to show in the selection menu
                                clip_instance_icon = clip_index.data(Qt.DecorationRole)
                        effect_choices = [{"name": "None",
                                            "value": "None",
                                            "selected": False,
                                            "icon": QIcon()}]
                        # Iterate through clip's effects
                        for effect_data in clip_instance_data["effects"]:
                            # Make sure the user can only set a parent effect of the same type as this effect
                            if effect_data['class_name'] == effect_json['class_name']:
                                effect_id = effect_data["id"]
                                effect_name = effect_data['class_name']
                                effect_icon = QIcon(QPixmap(os.path.join(info.PATH, "effects", "icons", "%s.png" % effect_data['class_name'].lower())))
                                effect_choices.append({"name": effect_id,
                                                "value": effect_id,
                                                "selected": False,
                                                "icon": effect_icon})
                        clip_choices.append({"name": clip_instance_data["title"],
                                            "value": effect_choices,
                                            "selected": False,
                                            "icon": clip_instance_icon})
                self.choices.append({"name": _("Clips"), "value": clip_choices, "selected": False, "icon": None})


            # Handle selected object options (ObjectDetection effect)
            if property_key == "selected_object_index" and not self.choices:
                # Get all visible object's indexes
                timeline_instance = get_app().window.timeline_sync.timeline
                # Instantiate the effect
                effect = timeline_instance.GetClipEffect(clip_id)
                # Get the indexes and IDs of the visible objects
                visible_objects = json.loads(effect.GetVisibleObjects(frame_number))
                # Add visible objects as choices
                object_index_choices = []
                for object_index in visible_objects["visible_objects_index"]:
                    object_index_choices.append({
                                "name": str(object_index),
                                "value": str(object_index),
                                "selected": False,
                                "icon": QIcon()
                            })
                self.choices.append({"name": _("Detected Objects"), "value": object_index_choices, "selected": False, "icon": None})  

            # Handle property to set the Tracked Object's child clip
            if property_key == "child_clip_id" and not self.choices:
                clip_choices = [{
                    "name": "None",
                    "value": "None",
                    "selected": False,
                    "icon": QIcon()
                }]
                # Instantiate the timeline
                timeline_instance = get_app().window.timeline_sync.timeline
                # Loop through timeline's clips
                for clip_instance in timeline_instance.Clips():
                    clip_instance_id = clip_instance.Id()
                    # Avoid attach a clip to it's own object
                    if (clip_instance_id != clip_id):
                        # Clip's propertyJSON data
                        clip_instance_data = Clip.get(id = clip_instance_id).data
                        # Path to the clip file
                        clip_instance_path = clip_instance_data["reader"]["path"]
                        # Iterate through all clip files on the timeline
                        for clip_number in range(self.files_model.rowCount()):
                            clip_index = self.files_model.index(clip_number, 0)
                            clip_name = clip_index.sibling(clip_number, 1).data()
                            clip_path = os.path.join(clip_index.sibling(clip_number, 4).data(), clip_name)
                            # Check if the timeline's clip file name matches the clip the user selected
                            if (clip_path == clip_instance_path):
                                # Generate the clip icon to show in the selection menu
                                clip_instance_icon = clip_index.data(Qt.DecorationRole)
                                clip_choices.append({"name": clip_instance_data["title"],
                                              "value": clip_instance_id,
                                              "selected": False,
                                              "icon": clip_instance_icon})
                self.choices.append({"name": _("Clips"), "value": clip_choices, "selected": False, "icon": None})

            # Handle clip attach options
            if property_key == "parentObjectId" and not self.choices:
                # Add all Clips as choices - initialize with None
                tracked_choices = [{
                    "name": "None",
                    "value": "None",
                    "selected": False,
                    "icon": QIcon()
                }]
                clip_choices = [{
                    "name": "None",
                    "value": "None",
                    "selected": False,
                    "icon": QIcon()
                }]
                # Instantiate the timeline
                timeline_instance = get_app().window.timeline_sync.timeline
                # Loop through timeline's clips
                for clip_instance in timeline_instance.Clips():
                    clip_instance_id = clip_instance.Id()
                    # Avoid attach a clip to it's own object
                    if (clip_instance_id != clip_id):
                        # Clip's propertyJSON data
                        clip_instance_data = Clip.get(id = clip_instance_id).data
                        # Path to the clip file
                        clip_instance_path = clip_instance_data["reader"]["path"]
                        # Iterate through all clip files on the timeline
                        for clip_number in range(self.files_model.rowCount()):
                            clip_index = self.files_model.index(clip_number, 0)
                            clip_name = clip_index.sibling(clip_number, 1).data()
                            clip_path = os.path.join(clip_index.sibling(clip_number, 4).data(), clip_name)
                            # Check if the timeline's clip file name matches the clip the user selected
                            if (clip_path == clip_instance_path):
                                # Generate the clip icon to show in the selection menu
                                clip_instance_icon = clip_index.data(Qt.DecorationRole)
                                clip_choices.append({"name": clip_instance_data["title"],
                                              "value": clip_instance_id,
                                              "selected": False,
                                              "icon": clip_instance_icon})
                        # Get the pixmap of the clip icon
                        icon_size = 72
                        icon_pixmap = clip_instance_icon.pixmap(icon_size, icon_size)
                        # Add tracked objects to the selection menu
                        tracked_objects = []
                        for effect in clip_instance_data["effects"]:
                            # Check if effect has a tracked object
                            if effect["has_tracked_object"]:
                                # Instantiate the effect
                                effect_instance = timeline_instance.GetClipEffect(effect["id"])
                                # Get the visible object's ids
                                visible_objects_id = json.loads(effect_instance.GetVisibleObjects(frame_number))["visible_objects_id"]
                                for object_id in visible_objects_id:
                                    # Get the Tracked Object properties
                                    object_properties = json.loads(timeline_instance.GetTrackedObjectValues(object_id, 0))
                                    x1 = object_properties['x1']
                                    y1 = object_properties['y1']
                                    x2 = object_properties['x2']
                                    y2 = object_properties['y2']
                                    # Get the tracked object's icon from the clip's icon
                                    tracked_object_icon = icon_pixmap.copy(QRect(x1*icon_size, y1*icon_size, (x2-x1)*icon_size, (y2-y1)*icon_size)).scaled(icon_size, icon_size)
                                    tracked_objects.append({"name": str(object_id),
                                                            "value": str(object_id),
                                                            "selected": False,
                                                            "icon": QIcon(tracked_object_icon)})
                        tracked_choices.append({"name": clip_instance_data["title"],
                                              "value": tracked_objects,
                                              "selected": False,
                                              "icon": clip_instance_icon})
                self.choices.append({"name": _("Tracked Objects"), "value": tracked_choices, "selected": False, "icon": None})
                self.choices.append({"name": _("Clips"), "value": clip_choices, "selected": False, "icon": None})

            # Handle reader type values
            if self.property_type == "reader" and not self.choices:
                # Add all files
                file_choices = []
                for i in range(self.files_model.rowCount()):
                    idx = self.files_model.index(i, 0)
                    if not idx.isValid():
                        continue
                    icon = idx.data(Qt.DecorationRole)
                    name = idx.sibling(i, 1).data()
                    path = os.path.join(idx.sibling(i, 4).data(), name)

                    # Append file choice
                    file_choices.append({"name": name,
                                         "value": path,
                                         "selected": False,
                                         "icon": icon
                                         })

                # Add root file choice
                self.choices.append({"name": _("Files"), "value": file_choices, "selected": False, icon: None})

                # Add all transitions
                trans_choices = []
                for i in range(self.transition_model.rowCount()):
                    idx = self.transition_model.index(i, 0)
                    if not idx.isValid():
                        continue
                    icon = idx.data(Qt.DecorationRole)
                    name = idx.sibling(i, 1).data()
                    path = idx.sibling(i, 3).data()

                    # Append transition choice
                    trans_choices.append({"name": name,
                                          "value": path,
                                          "selected": False,
                                          "icon": icon
                                          })

                # Add root transitions choice
                self.choices.append({"name": _("Transitions"), "value": trans_choices, "selected": False})

            # Handle reader type values
            if property_name == "Track" and self.property_type == "int" and not self.choices:
                # Populate all display track names
                all_tracks = get_app().project.get("layers")
                display_count = len(all_tracks)
                for track in reversed(sorted(all_tracks, key=itemgetter('number'))):
                    # Append track choice
                    track_name = track.get("label") or _("Track %s") % display_count
                    self.choices.append({"name": track_name, "value": track.get("number"), "selected": False, "icon": None})
                    display_count -= 1
                return

            elif self.property_type == "font":
                # Get font from user
                current_font_name = cur_property[1].get("memo", "sans")
                current_font = QFont(current_font_name)
                font, ok = QFontDialog.getFont(current_font, caption=("Change Font"))

                # Update font
                if ok and font:
                    fontinfo = QFontInfo(font)
                    self.clip_properties_model.value_updated(self.selected_item, value=fontinfo.family())

            elif self.property_type == "color":
                # Get current value of color
                red = cur_property[1]["red"]["value"]
                green = cur_property[1]["green"]["value"]
                blue = cur_property[1]["blue"]["value"]

                # Show color dialog
                currentColor = QColor(red, green, blue)
                log.debug("Launching ColorPicker for %s", currentColor.name())
                ColorPicker(
                    currentColor, parent=self, title=_("Select a Color"),
                    callback=self.color_callback)
                return

            # Define bezier presets
            bezier_presets = [
                (0.250, 0.100, 0.250, 1.000, _("Ease (Default)")),
                (0.420, 0.000, 1.000, 1.000, _("Ease In")),
                (0.000, 0.000, 0.580, 1.000, _("Ease Out")),
                (0.420, 0.000, 0.580, 1.000, _("Ease In/Out")),

                (0.550, 0.085, 0.680, 0.530, _("Ease In (Quad)")),
                (0.550, 0.055, 0.675, 0.190, _("Ease In (Cubic)")),
                (0.895, 0.030, 0.685, 0.220, _("Ease In (Quart)")),
                (0.755, 0.050, 0.855, 0.060, _("Ease In (Quint)")),
                (0.470, 0.000, 0.745, 0.715, _("Ease In (Sine)")),
                (0.950, 0.050, 0.795, 0.035, _("Ease In (Expo)")),
                (0.600, 0.040, 0.980, 0.335, _("Ease In (Circ)")),
                (0.600, -0.280, 0.735, 0.045, _("Ease In (Back)")),

                (0.250, 0.460, 0.450, 0.940, _("Ease Out (Quad)")),
                (0.215, 0.610, 0.355, 1.000, _("Ease Out (Cubic)")),
                (0.165, 0.840, 0.440, 1.000, _("Ease Out (Quart)")),
                (0.230, 1.000, 0.320, 1.000, _("Ease Out (Quint)")),
                (0.390, 0.575, 0.565, 1.000, _("Ease Out (Sine)")),
                (0.190, 1.000, 0.220, 1.000, _("Ease Out (Expo)")),
                (0.075, 0.820, 0.165, 1.000, _("Ease Out (Circ)")),
                (0.175, 0.885, 0.320, 1.275, _("Ease Out (Back)")),

                (0.455, 0.030, 0.515, 0.955, _("Ease In/Out (Quad)")),
                (0.645, 0.045, 0.355, 1.000, _("Ease In/Out (Cubic)")),
                (0.770, 0.000, 0.175, 1.000, _("Ease In/Out (Quart)")),
                (0.860, 0.000, 0.070, 1.000, _("Ease In/Out (Quint)")),
                (0.445, 0.050, 0.550, 0.950, _("Ease In/Out (Sine)")),
                (1.000, 0.000, 0.000, 1.000, _("Ease In/Out (Expo)")),
                (0.785, 0.135, 0.150, 0.860, _("Ease In/Out (Circ)")),
                (0.680, -0.550, 0.265, 1.550, _("Ease In/Out (Back)"))
            ]

            # Add menu options for keyframes
            menu = QMenu(self)
            if points > 1:
                # Menu items only for multiple points
                Bezier_Menu = menu.addMenu(self.bezier_icon, _("Bezier"))
                for bezier_preset in bezier_presets:
                    preset_action = Bezier_Menu.addAction(bezier_preset[4])
                    preset_action.triggered.connect(functools.partial(
                        self.Bezier_Action_Triggered, bezier_preset))
                Linear_Action = menu.addAction(self.linear_icon, _("Linear"))
                Linear_Action.triggered.connect(self.Linear_Action_Triggered)
                Constant_Action = menu.addAction(self.constant_icon, _("Constant"))
                Constant_Action.triggered.connect(self.Constant_Action_Triggered)
                menu.addSeparator()
            if points >= 1:
                # Menu items for one or more points
                Insert_Action = menu.addAction(_("Insert Keyframe"))
                Insert_Action.triggered.connect(self.Insert_Action_Triggered)
                Remove_Action = menu.addAction(_("Remove Keyframe"))
                Remove_Action.triggered.connect(self.Remove_Action_Triggered)
                menu.popup(event.globalPos())

            # Menu for choices
            if not self.choices:
                return
            for choice in self.choices:
                if type(choice["value"]) != list:
                    # Just add root choice item
                    Choice_Action = menu.addAction(_(choice["name"]))
                    Choice_Action.setData(choice["value"])
                    Choice_Action.triggered.connect(self.Choice_Action_Triggered)
                    continue

                # Add sub-choice items (for nested choice lists)
                # Divide into smaller QMenus (since large lists cover the entire screen)
                # For example: Transitions -> 1 -> sub items
                SubMenu = None
                SubMenuRoot = menu.addMenu(_(choice["name"]))
                SubMenuSize = 25
                SubMenuNumber = 0
                if len(choice["value"]) > SubMenuSize:
                    SubMenu = SubMenuRoot.addMenu(str(SubMenuNumber))
                else:
                    SubMenu = SubMenuRoot
                for i, sub_choice in enumerate(choice["value"], 1):
                    # Divide SubMenu if it's item is a list
                    if type(sub_choice["value"]) == list:
                        SubSubMenu = SubMenu.addMenu(sub_choice["icon"], sub_choice["name"])
                        for sub_sub_choice in sub_choice["value"]:
                            Choice_Action = SubSubMenu.addAction(
                                sub_sub_choice["icon"], sub_sub_choice["name"])
                            Choice_Action.setData(sub_sub_choice["value"])
                            Choice_Action.triggered.connect(self.Choice_Action_Triggered)
                    else:                    
                        if i % SubMenuSize == 0:
                            SubMenuNumber += 1
                            SubMenu = SubMenuRoot.addMenu(str(SubMenuNumber))
                        Choice_Action = SubMenu.addAction(
                            sub_choice["icon"], _(sub_choice["name"]))
                        Choice_Action.setData(sub_choice["value"])
                        Choice_Action.triggered.connect(self.Choice_Action_Triggered)

            # Show choice menuk
            menu.popup(event.globalPos())

    def Bezier_Action_Triggered(self, preset=[]):
        log.info("Bezier_Action_Triggered: %s" % str(preset))
        if self.property_type != "color":
            # Update keyframe interpolation mode
            self.clip_properties_model.value_updated(self.selected_item, interpolation=0, interpolation_details=preset)
        else:
            # Update colors interpolation mode
            self.clip_properties_model.color_update(self.selected_item, QColor("#000"), interpolation=0, interpolation_details=preset)

    def Linear_Action_Triggered(self):
        log.info("Linear_Action_Triggered")
        if self.property_type != "color":
            # Update keyframe interpolation mode
            self.clip_properties_model.value_updated(self.selected_item, interpolation=1)
        else:
            # Update colors interpolation mode
            self.clip_properties_model.color_update(self.selected_item, QColor("#000"), interpolation=1, interpolation_details=[])

    def Constant_Action_Triggered(self):
        log.info("Constant_Action_Triggered")
        if self.property_type != "color":
            # Update keyframe interpolation mode
            self.clip_properties_model.value_updated(self.selected_item, interpolation=2)
        else:
            # Update colors interpolation mode
            self.clip_properties_model.color_update(self.selected_item, QColor("#000"), interpolation=2, interpolation_details=[])

    def Insert_Action_Triggered(self):
        log.info("Insert_Action_Triggered")
        if self.selected_item:
            current_value = QLocale().system().toDouble(self.selected_item.text())[0]
            self.clip_properties_model.value_updated(self.selected_item, value=current_value)

    def Remove_Action_Triggered(self):
        log.info("Remove_Action_Triggered")
        self.clip_properties_model.remove_keyframe(self.selected_item)

    def Choice_Action_Triggered(self):
        log.info("Choice_Action_Triggered")
        choice_value = self.sender().data()

        # Update value of dropdown item
        self.clip_properties_model.value_updated(self.selected_item, value=choice_value)

    def refresh_menu(self):
        """ Ensure we update the menu when our source models change """
        self.menu_reset = True

    def __init__(self, *args):
        # Invoke parent init
        QTableView.__init__(self, *args)

        # Get a reference to the window object
        self.win = get_app().window

        # Create properties model
        self.clip_properties_model = PropertiesModel(self)

        # Get base models for files, transitions
        self.transition_model = self.win.transition_model.model
        self.files_model = self.win.files_model.model

        # Connect to update signals, so our menus stay current
        self.win.files_model.ModelRefreshed.connect(self.refresh_menu)
        self.win.transition_model.ModelRefreshed.connect(self.refresh_menu)
        self.menu_reset = False

        # Keep track of mouse press start position to determine when to start drag
        self.selected = []
        self.selected_label = None
        self.selected_item = None
        self.new_value = None
        self.original_data = None
        self.lock_selection = False
        self.prev_row = None

        # Context menu icons
        self.bezier_icon = QIcon(QPixmap(os.path.join(info.IMAGES_PATH, "keyframe-%s.png" % openshot.BEZIER)))
        self.linear_icon = QIcon(QPixmap(os.path.join(info.IMAGES_PATH, "keyframe-%s.png" % openshot.LINEAR)))
        self.constant_icon = QIcon(QPixmap(os.path.join(info.IMAGES_PATH, "keyframe-%s.png" % openshot.CONSTANT)))

        # Setup header columns
        self.setModel(self.clip_properties_model.model)
        self.setSelectionBehavior(QAbstractItemView.SelectRows)
        self.setSizePolicy(QSizePolicy.Expanding, QSizePolicy.Expanding)
        self.setWordWrap(True)

        # Set delegate
        delegate = PropertyDelegate()
        self.setItemDelegateForColumn(1, delegate)
        self.previous_x = -1

        # Get table header
        horizontal_header = self.horizontalHeader()
        horizontal_header.setSectionResizeMode(QHeaderView.Stretch)
        vertical_header = self.verticalHeader()
        vertical_header.setVisible(False)

        # Refresh view
        self.clip_properties_model.update_model()

        # Resize columns
        self.resizeColumnToContents(0)
        self.resizeColumnToContents(1)

        # Connect filter signals
        get_app().window.txtPropertyFilter.textChanged.connect(self.filter_changed)
        get_app().window.InsertKeyframe.connect(self.Insert_Action_Triggered)
        self.doubleClicked.connect(self.doubleClickedCB)
        self.loadProperties.connect(self.select_item)
        get_app().window.CaptionTextUpdated.connect(self.caption_text_updated)


class SelectionLabel(QFrame):
    """ The label to display selections """

    def getMenu(self):
        # Build menu for selection button
        menu = QMenu(self)

        # Get translation object
        _ = get_app()._tr

        # Look up item for more info
        if self.item_type == "clip":
            item = Clip.get(id=self.item_id)
            if item:
                self.item_name = item.title()
        elif self.item_type == "transition":
            item = Transition.get(id=self.item_id)
            if item:
                self.item_name = item.title()
        elif self.item_type == "effect":
            item = Effect.get(id=self.item_id)
            if item:
                self.item_name = item.title()

        # Bail if no item name was found
        if not self.item_name:
            return

        # Add selected clips
        for item_id in get_app().window.selected_clips:
            clip = Clip.get(id=item_id)
            if clip:
                item_name = clip.title()
                item_icon = QIcon(QPixmap(clip.data.get('image')))
                action = menu.addAction(item_icon, item_name)
                action.setData({'item_id': item_id, 'item_type': 'clip'})
                action.triggered.connect(self.Action_Triggered)

                # Add effects for these clips (if any)
                for effect in clip.data.get('effects'):
                    effect = Effect.get(id=effect.get('id'))
                    if effect:
                        item_name = effect.title()
                        item_icon = QIcon(QPixmap(os.path.join(info.PATH, "effects", "icons", "%s.png" % effect.data.get('class_name').lower())))
                        action = menu.addAction(item_icon, '  >  %s' % _(item_name))
                        action.setData({'item_id': effect.id, 'item_type': 'effect'})
                        action.triggered.connect(self.Action_Triggered)

        # Add selected transitions
        for item_id in get_app().window.selected_transitions:
            trans = Transition.get(id=item_id)
            if trans:
                item_name = _(trans.title())
                item_icon = QIcon(QPixmap(trans.data.get('reader', {}).get('path')))
                action = menu.addAction(item_icon, _(item_name))
                action.setData({'item_id': item_id, 'item_type': 'transition'})
                action.triggered.connect(self.Action_Triggered)

        # Add selected effects
        for item_id in get_app().window.selected_effects:
            effect = Effect.get(id=item_id)
            if effect:
                item_name = _(effect.title())
                item_icon = QIcon(QPixmap(os.path.join(info.PATH, "effects", "icons", "%s.png" % effect.data.get('class_name').lower())))
                action = menu.addAction(item_icon, _(item_name))
                action.setData({'item_id': item_id, 'item_type': 'effect'})
                action.triggered.connect(self.Action_Triggered)

        # Return the menu object
        return menu

    def Action_Triggered(self):
        # Switch selection
        item_id = self.sender().data()['item_id']
        item_type = self.sender().data()['item_type']
        log.info('switch selection to %s:%s' % (item_id, item_type))

        # Set the property tableview to the new item
        get_app().window.propertyTableView.loadProperties.emit(item_id, item_type)

    # Update selected item label
    def select_item(self, item_id, item_type):
        self.item_name = None
        self.item_icon = None
        self.item_type = item_type
        self.item_id = item_id

        # Get translation object
        _ = get_app()._tr

        # Look up item for more info
        if self.item_type == "clip":
            clip = Clip.get(id=self.item_id)
            if clip:
                self.item_name = clip.title()
                self.item_icon = QIcon(QPixmap(clip.data.get('image')))
        elif self.item_type == "transition":
            trans = Transition.get(id=self.item_id)
            if trans:
                self.item_name = _(trans.title())
                self.item_icon = QIcon(QPixmap(trans.data.get('reader', {}).get('path')))
        elif self.item_type == "effect":
            effect = Effect.get(id=self.item_id)
            if effect:
                self.item_name = _(effect.title())
                self.item_icon = QIcon(QPixmap(os.path.join(info.PATH, "effects", "icons", "%s.png" % effect.data.get('class_name').lower())))

        # Truncate long text
        if self.item_name and len(self.item_name) > 25:
            self.item_name = "%s..." % self.item_name[:22]

        # Set label
        if self.item_id:
            self.lblSelection.setText("<strong>%s</strong>" % _("Selection:"))
            self.btnSelectionName.setText(self.item_name)
            self.btnSelectionName.setVisible(True)
            if self.item_icon:
                self.btnSelectionName.setIcon(self.item_icon)
        else:
            self.lblSelection.setText("<strong>%s</strong>" % _("No Selection"))
            self.btnSelectionName.setVisible(False)

        # Set the menu on the button
        self.btnSelectionName.setMenu(self.getMenu())

    def __init__(self, *args):
        # Invoke parent init
        super().__init__(*args)
        self.item_id = None
        self.item_type = None

        # Get translation object
        _ = get_app()._tr

        # Widgets
        self.lblSelection = QLabel()
        self.lblSelection.setText("<strong>%s</strong>" % _("No Selection"))
        self.btnSelectionName = QPushButton()
        self.btnSelectionName.setVisible(False)
        self.btnSelectionName.setSizePolicy(QSizePolicy.Expanding, QSizePolicy.Minimum)

        # Support rich text
        self.lblSelection.setTextFormat(Qt.RichText)

        hbox = QHBoxLayout()
        hbox.setContentsMargins(0, 0, 0, 0)
        hbox.addWidget(self.lblSelection)
        hbox.addWidget(self.btnSelectionName)
        self.setLayout(hbox)

        # Connect signals
        get_app().window.propertyTableView.loadProperties.connect(self.select_item)<|MERGE_RESOLUTION|>--- conflicted
+++ resolved
@@ -26,18 +26,11 @@
  """
 
 import os
-<<<<<<< HEAD
 import json
-
-from functools import partial
-from operator import itemgetter
-from PyQt5.QtCore import Qt, QRectF, QRect, QLocale, pyqtSignal, QTimer
-=======
 import functools
 from operator import itemgetter
 
 from PyQt5.QtCore import Qt, QRectF, QLocale, pyqtSignal, pyqtSlot
->>>>>>> 146189dc
 from PyQt5.QtGui import (
     QCursor, QIcon, QColor, QBrush, QPen, QPalette, QPixmap,
     QPainter, QPainterPath, QLinearGradient, QFont, QFontInfo,
