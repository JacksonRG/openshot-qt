--- conflicted
+++ resolved
@@ -463,11 +463,7 @@
         # Append version info
         project_data = {}
         project_data["version"] = {"openshot-qt": info.VERSION,
-<<<<<<< HEAD
-                                   "libopenshot": v.ToString()}
-=======
                                    "libopenshot": openshot.OPENSHOT_VERSION_FULL}
->>>>>>> 7351f506
 
         # Get FPS from project
         from classes.app import get_app
@@ -777,14 +773,8 @@
             self.move_temp_paths_to_project_folder(file_path, previous_path=self.current_filepath)
 
         # Append version info
-<<<<<<< HEAD
-        v = openshot.GetVersion()
-        self._data["version"] = {"openshot-qt": info.VERSION,
-                                 "libopenshot": v.ToString()}
-=======
         self._data["version"] = {"openshot-qt": info.VERSION,
                                  "libopenshot": openshot.OPENSHOT_VERSION_FULL}
->>>>>>> 7351f506
 
         # Try to save project settings file, will raise error on failure
         self.write_to_file(file_path, self._data, path_mode="relative", previous_path=self.current_filepath)
@@ -999,21 +989,12 @@
         # Loop through each clip (in reverse order)
         for clip in reversed(self._data["clips"]):
             path = clip["reader"]["path"]
-<<<<<<< HEAD
 
             if not os.path.exists(path) and "%" not in path:
                 # File is missing
                 path, is_modified, is_skipped = find_missing_file(path)
                 file_name_with_ext = os.path.basename(path)
 
-=======
-
-            if not os.path.exists(path) and "%" not in path:
-                # File is missing
-                path, is_modified, is_skipped = find_missing_file(path)
-                file_name_with_ext = os.path.basename(path)
-
->>>>>>> 7351f506
                 if path and is_modified and not is_skipped:
                     # Found file, update path
                     clip["reader"]["path"] = path
