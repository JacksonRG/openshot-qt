--- conflicted
+++ resolved
@@ -285,13 +285,9 @@
                     self._data["profile"] = profile.info.description
                     self._data["width"] = profile.info.width
                     self._data["height"] = profile.info.height
-<<<<<<< HEAD
                     self._data["fps"] = {"num": profile.info.fps.num, "den": profile.info.fps.den}
-=======
-                    self._data["fps"] = {"num" : profile.info.fps.num, "den" : profile.info.fps.den}
                     self._data["display_ratio"] = {"num": profile.info.display_ratio.num, "den": profile.info.display_ratio.den}
                     self._data["pixel_ratio"] = {"num": profile.info.pixel_ratio.num, "den": profile.info.pixel_ratio.den}
->>>>>>> 483b7196
                     break
 
         # Get the default audio settings for the timeline (and preview playback)
