--- conflicted
+++ resolved
@@ -68,13 +68,11 @@
 # names of all contributors, using "u" for unicode encoding
 JT = {"name": u"Jonathan Thomas", "email": "jonathan@openshot.org", "website":"http://openshot.org/developers/jonathan"}
 
-<<<<<<< HEAD
 # Desktop launcher ID, for Linux
 DESKTOP_ID = "org.openshot.OpenShot.desktop"
-=======
+
 # Blender minimum version required (a string value)
 BLENDER_MIN_VERSION = "2.80"
->>>>>>> 9deedcfa
 
 # Languages
 CMDLINE_LANGUAGE = None
