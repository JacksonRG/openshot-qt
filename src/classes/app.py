"""
 @file
 @brief This file creates the QApplication, and displays the main window
 @author Noah Figg <eggmunkee@hotmail.com>
 @author Jonathan Thomas <jonathan@openshot.org>
 @author olivier Girard <eolinwen@gmail.com>

 @section LICENSE

 Copyright (c) 2008-2018 OpenShot Studios, LLC
 (http://www.openshotstudios.com). This file is part of
 OpenShot Video Editor (http://www.openshot.org), an open-source project
 dedicated to delivering high quality video editing and animation solutions
 to the world.

 OpenShot Video Editor is free software: you can redistribute it and/or modify
 it under the terms of the GNU General Public License as published by
 the Free Software Foundation, either version 3 of the License, or
 (at your option) any later version.

 OpenShot Video Editor is distributed in the hope that it will be useful,
 but WITHOUT ANY WARRANTY; without even the implied warranty of
 MERCHANTABILITY or FITNESS FOR A PARTICULAR PURPOSE.  See the
 GNU General Public License for more details.

 You should have received a copy of the GNU General Public License
 along with OpenShot Library.  If not, see <http://www.gnu.org/licenses/>.
 """

import atexit
import os
import platform
import sys
import traceback

from PyQt5.QtCore import PYQT_VERSION_STR
from PyQt5.QtCore import QT_VERSION_STR
from PyQt5.QtCore import Qt, pyqtSlot
from PyQt5.QtGui import QPalette, QColor, QFontDatabase, QFont
from PyQt5.QtWidgets import QApplication, QStyleFactory, QMessageBox

try:
<<<<<<< HEAD
    # QtWebEngineWidgets must be loaded prior to creating a QApplication
    # But on systems with only WebKit, this will fail (and we ignore the failure)
    from PyQt5.QtWebEngineWidgets import QWebEngineView  # noqa
except ImportError:
    pass

try:
    # Solution to solve QtWebEngineWidgets black screen caused by OpenGL not loaded
    from OpenGL import GL  # noqa
=======
    # This apparently has to be done before loading QtQuick
    # (via QtWebEgine) AND before creating the QApplication instance
    QApplication.setAttribute(Qt.AA_ShareOpenGLContexts)
    from OpenGL import GL  # noqa
except (ImportError, AttributeError):
    pass

try:
    # QtWebEngineWidgets must be loaded prior to creating a QApplication
    # But on systems with only WebKit, this will fail (and we ignore the failure)
    from PyQt5.QtWebEngineWidgets import QWebEngineView
>>>>>>> 925427d9
except ImportError:
    pass

try:
    # Enable High-DPI resolutions
    QApplication.setAttribute(Qt.AA_EnableHighDpiScaling)
except AttributeError:
    pass  # Quietly fail for older Qt5 versions


def get_app():
    """ Returns the current QApplication instance of OpenShot """
    return QApplication.instance()


class OpenShotApp(QApplication):
    """ This class is the primary QApplication for OpenShot.
            mode=None (normal), mode=unittest (testing)"""

    def __init__(self, *args, mode=None):
        QApplication.__init__(self, *args)

        try:
            # Import modules
            from classes import info
            from classes.logger import log, reroute_output

            # Log the session's start
            import time
            log.info("------------------------------------------------")
            log.info(time.asctime().center(48))
            log.info('Starting new session'.center(48))

<<<<<<< HEAD
            from classes import settings, project_data, updates, language, ui_util, logger_libopenshot
=======
            from classes import (
                settings, project_data, updates, language, ui_util,
                logger_libopenshot
                )
>>>>>>> 925427d9
            import openshot

            # Re-route stdout and stderr to logger
            reroute_output()
        except ImportError as ex:
            tb = traceback.format_exc()
            log.error('OpenShotApp::Import Error', exc_info=1)
            QMessageBox.warning(None, "Import Error",
                                "Module: %(name)s\n\n%(tb)s" % {"name": ex.name, "tb": tb})
            # Stop launching and exit
            raise
        except Exception:
            log.error('OpenShotApp::Init Error', exc_info=1)
            sys.exit()

        # Log some basic system info
        try:
            log.info("------------------------------------------------")
            log.info(("OpenShot (version %s)" % info.SETUP['version']).center(48))
            log.info("------------------------------------------------")

            log.info("openshot-qt version: %s" % info.VERSION)
            log.info("libopenshot version: %s" % openshot.OPENSHOT_VERSION_FULL)
            log.info("platform: %s" % platform.platform())
            log.info("processor: %s" % platform.processor())
            log.info("machine: %s" % platform.machine())
            log.info("python version: %s" % platform.python_version())
            log.info("qt5 version: %s" % QT_VERSION_STR)
            log.info("pyqt5 version: %s" % PYQT_VERSION_STR)
        except Exception:
            log.debug("Error displaying dependency/system details", exc_info=1)

        # Setup application
        self.setApplicationName('openshot')
        self.setApplicationVersion(info.SETUP['version'])
        try:
            # Qt 5.7+ only
            self.setDesktopFile("org.openshot.OpenShot")
        except AttributeError:
            pass

        # Init settings
        self.settings = settings.SettingStore(parent=self)
        self.settings.load()

        # Init and attach exception handler
        from classes import exceptions
        sys.excepthook = exceptions.ExceptionHandler

        # Init translation system
        language.init_language()

        # Detect minimum libopenshot version
        _ = self._tr
        libopenshot_version = openshot.OPENSHOT_VERSION_FULL
        if mode != "unittest" and libopenshot_version < info.MINIMUM_LIBOPENSHOT_VERSION:
            QMessageBox.warning(
                None,
                _("Wrong Version of libopenshot Detected"),
                _("<b>Version %(minimum_version)s is required</b>, "
                  "but %(current_version)s was detected. "
                  "Please update libopenshot or download our latest installer.")
                % {
                    "minimum_version": info.MINIMUM_LIBOPENSHOT_VERSION,
                    "current_version": libopenshot_version,
                    })
            # Stop launching and exit
            sys.exit()

        # Set location of OpenShot program (for libopenshot)
        openshot.Settings.Instance().PATH_OPENSHOT_INSTALL = info.PATH

        # Tests of project data loading/saving
        self.project = project_data.ProjectDataStore()

        # Init Update Manager
        self.updates = updates.UpdateManager()

        # It is important that the project is the first listener if the key gets update
        self.updates.add_listener(self.project)

        # Load ui theme if not set by OS
        ui_util.load_theme()

        # Test for permission issues (and display message if needed)
        try:
            # Create test paths
            TEST_PATH_DIR = os.path.join(info.USER_PATH, 'PERMISSION')
            TEST_PATH_FILE = os.path.join(TEST_PATH_DIR, 'test.osp')
            os.makedirs(TEST_PATH_DIR, exist_ok=True)
            with open(TEST_PATH_FILE, 'w') as f:
                f.write('{}')
                f.flush()
            # Delete test paths
            os.unlink(TEST_PATH_FILE)
            os.rmdir(TEST_PATH_DIR)
        except PermissionError as ex:
            log.error('Failed to create file %s', TEST_PATH_FILE, exc_info=1)
            QMessageBox.warning(
                None, _("Permission Error"),
                _("%(error)s. Please delete <b>%(path)s</b> and launch OpenShot again." % {
                    "error": str(ex),
                    "path": info.USER_PATH,
                }))
            # Stop launching and exit
            raise
            sys.exit()

        # Start libopenshot logging thread
        self.logger_libopenshot = logger_libopenshot.LoggerLibOpenShot()
        self.logger_libopenshot.start()

        # Track which dockable window received a context menu
        self.context_menu_object = None

        # Set Font for any theme
        if self.settings.get("theme") != "No Theme":
            # Load embedded font
            try:
                log.info("Setting font to %s" % os.path.join(info.IMAGES_PATH, "fonts", "Ubuntu-R.ttf"))
                font_id = QFontDatabase.addApplicationFont(os.path.join(info.IMAGES_PATH, "fonts", "Ubuntu-R.ttf"))
                font_family = QFontDatabase.applicationFontFamilies(font_id)[0]
                font = QFont(font_family)
                font.setPointSizeF(10.5)
                QApplication.setFont(font)
            except Exception:
                log.debug("Error setting Ubuntu-R.ttf QFont", exc_info=1)

        # Set Experimental Dark Theme
        if self.settings.get("theme") == "Humanity: Dark":
            # Only set if dark theme selected
            log.info("Setting custom dark theme")
            self.setStyle(QStyleFactory.create("Fusion"))

            darkPalette = self.palette()

            darkPalette.setColor(QPalette.Window, QColor(53, 53, 53))
            darkPalette.setColor(QPalette.WindowText, Qt.white)
            darkPalette.setColor(QPalette.Base, QColor(25, 25, 25))
            darkPalette.setColor(QPalette.AlternateBase, QColor(53, 53, 53))
            darkPalette.setColor(QPalette.Light, QColor(68, 68, 68))
            darkPalette.setColor(QPalette.Text, Qt.white)
            darkPalette.setColor(QPalette.Button, QColor(53, 53, 53))
            darkPalette.setColor(QPalette.ButtonText, Qt.white)
            darkPalette.setColor(QPalette.Highlight, QColor(42, 130, 218, 192))
            darkPalette.setColor(QPalette.HighlightedText, Qt.black)
            #
            # Disabled palette
            #
            darkPalette.setColor(QPalette.Disabled, QPalette.WindowText, QColor(255, 255, 255, 128))
            darkPalette.setColor(QPalette.Disabled, QPalette.Base, QColor(68, 68, 68))
            darkPalette.setColor(QPalette.Disabled, QPalette.Text, QColor(255, 255, 255, 128))
            darkPalette.setColor(QPalette.Disabled, QPalette.Button, QColor(53, 53, 53, 128))
            darkPalette.setColor(QPalette.Disabled, QPalette.ButtonText, QColor(255, 255, 255, 128))
            darkPalette.setColor(QPalette.Disabled, QPalette.Highlight, QColor(151, 151, 151, 192))
            darkPalette.setColor(QPalette.Disabled, QPalette.HighlightedText, Qt.black)

            # Tooltips
            darkPalette.setColor(QPalette.ToolTipBase, QColor(42, 130, 218))
            darkPalette.setColor(QPalette.ToolTipText, Qt.white)

            self.setPalette(darkPalette)
            self.setStyleSheet("QToolTip { color: #ffffff; background-color: #2a82da; border: 0px solid white; }")

        # Create main window
        from windows.main_window import MainWindow
        self.window = MainWindow(mode=mode)

        # Reset undo/redo history
        self.updates.reset()
        self.window.updateStatusChanged(False, False)

        # Connect our exit signals
        self.aboutToQuit.connect(self.cleanup)

        log.info('Process command-line arguments: %s' % args)
        if len(args[0]) == 2:
            path = args[0][1]
            if ".osp" in path:
                # Auto load project passed as argument
                self.window.OpenProjectSignal.emit(path)
            else:
                # Apply the default settings and Auto import media file
                self.project.load("")
                self.window.filesView.add_file(path)
        else:
            # Recover backup file (this can't happen until after the Main Window has completely loaded)
            self.window.RecoverBackup.emit()

    def settings_load_error(self, filepath=None):
        """Use QMessageBox to warn the user of a settings load issue"""
        _ = self._tr
        QMessageBox.warning(
            None,
            _("Settings Error"),
            _("Error loading settings file: %(file_path)s. Settings will be reset.")
            % {"file_path": filepath}
            )

    def _tr(self, message):
        return self.translate("", message)

    # Start event loop
    def run(self):
        """ Start the primary Qt event loop for the interface """
        return self.exec_()

    @pyqtSlot()
    def cleanup(self):
        """aboutToQuit signal handler for application exit"""
        try:
            from classes.logger import log
            self.settings.save()
        except Exception:
            log.error("Couldn't save user settings on exit.", exc_info=1)


# Log the session's end
@atexit.register
def onLogTheEnd():
    """ Log when the primary Qt event loop ends """
    try:
        from classes.logger import log
        import time
        log.info('OpenShot\'s session ended'.center(48))
        log.info(time.asctime().center(48))
        log.info("================================================")
    except Exception:
        from classes.logger import log
        log.debug('Failed to write session ended log')<|MERGE_RESOLUTION|>--- conflicted
+++ resolved
@@ -40,17 +40,6 @@
 from PyQt5.QtWidgets import QApplication, QStyleFactory, QMessageBox
 
 try:
-<<<<<<< HEAD
-    # QtWebEngineWidgets must be loaded prior to creating a QApplication
-    # But on systems with only WebKit, this will fail (and we ignore the failure)
-    from PyQt5.QtWebEngineWidgets import QWebEngineView  # noqa
-except ImportError:
-    pass
-
-try:
-    # Solution to solve QtWebEngineWidgets black screen caused by OpenGL not loaded
-    from OpenGL import GL  # noqa
-=======
     # This apparently has to be done before loading QtQuick
     # (via QtWebEgine) AND before creating the QApplication instance
     QApplication.setAttribute(Qt.AA_ShareOpenGLContexts)
@@ -62,7 +51,6 @@
     # QtWebEngineWidgets must be loaded prior to creating a QApplication
     # But on systems with only WebKit, this will fail (and we ignore the failure)
     from PyQt5.QtWebEngineWidgets import QWebEngineView
->>>>>>> 925427d9
 except ImportError:
     pass
 
@@ -96,14 +84,10 @@
             log.info(time.asctime().center(48))
             log.info('Starting new session'.center(48))
 
-<<<<<<< HEAD
-            from classes import settings, project_data, updates, language, ui_util, logger_libopenshot
-=======
             from classes import (
                 settings, project_data, updates, language, ui_util,
                 logger_libopenshot
                 )
->>>>>>> 925427d9
             import openshot
 
             # Re-route stdout and stderr to logger
