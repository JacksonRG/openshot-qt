--- conflicted
+++ resolved
@@ -1,90 +1,69 @@
-#!/usr/bin/env python
-#	OpenShot Video Editor is a program that creates, modifies, and edits video files.
-#   Copyright (C) 2009  Jonathan Thomas, TJ
-#
-#	This file is part of OpenShot Video Editor (http://launchpad.net/openshot/).
-#
-#	OpenShot Video Editor is free software: you can redistribute it and/or modify
-#	it under the terms of the GNU General Public License as published by
-#	the Free Software Foundation, either version 3 of the License, or
-#	(at your option) any later version.
-#
-#	OpenShot Video Editor is distributed in the hope that it will be useful,
-#	but WITHOUT ANY WARRANTY; without even the implied warranty of
-#	MERCHANTABILITY or FITNESS FOR A PARTICULAR PURPOSE.  See the
-#	GNU General Public License for more details.
-#
-#	You should have received a copy of the GNU General Public License
-#	along with OpenShot Video Editor.  If not, see <http://www.gnu.org/licenses/>.
-
-import sys, os
-from PyQt5.QtCore import *
-from PyQt5.QtGui import QIcon, QStandardItemModel, QStandardItem
-from PyQt5.QtWidgets import *
-from PyQt5 import uic
-from windows.TimelineWebView import TimelineWebView
-from classes import language, info, ui_util
-from classes.logger import log
-from images import openshot_rc
-#from windows.MediaTreeView import MediaTreeView
-import xml.etree.ElementTree as ElementTree
-
-#This class combines the main window widget with initializing the application and providing a pass-thru exec_ function
-class MainWindow(QMainWindow):
-	ui_path = os.path.join(info.PATH, 'windows','ui','main.ui')
-	
-	#def mouseMoveEvent(self, event):
-		#print ('mouseMoveEvent', event.buttons() & Qt.LeftButton == Qt.LeftButton, event.buttons() & Qt.RightButton == Qt.RightButton, event.buttons() & Qt.NoButton == Qt.NoButton)
-		#if event.button() == Qt.LeftButton:
-		#	print ('mouseMoveEvent', event.pos())	
-		
-	def __init__(self):
-
-		#Create main window base class
-		QMainWindow.__init__(self)
-		#self.setAcceptDrops(True)
-		
-		#Init translation system
-		language.init_language()
-		
-		#Load theme if not set by OS
-		ui_util.load_theme()
-		
-		#Load UI from designer
-		ui_util.load_ui(self, self.ui_path)
-
-		#Init UI
-		ui_util.init_ui(self)
-
-		#setup timeline
-		self.timeline = TimelineWebView(self)
-		#add timeline to web frame layout
-		self.frameWeb.layout().addWidget(self.timeline)
-		
-		#setup tree
-		self.gridLayout_2.removeWidget(self.treeView)
-<<<<<<< HEAD
-		self.treeView.close()
-		self.treeView = MediaTreeView(self.tabFiles)
-		self.gridLayout_2.addWidget(self.treeView, 1, 0)
-=======
-		#self.treeView.close()
-		#self.treeView = MediaTreeView(self.tabFiles)
-		#self.gridLayout_2.addWidget(self.treeView, 0, 0)
-		
-		mod = QStandardItemModel(0, 2)
-		parent_node = mod.invisibleRootItem()
-		mod.setHeaderData(0, Qt.Horizontal, "Name")
-		mod.setHeaderData(1, Qt.Horizontal, "Type")
-		for i in range(4):
-			item = QStandardItem("Clip" + str(i))
-			parent_node.appendRow(item)
-			index = mod.index(i,1)
-			if i % 2 == 0:
-				mod.setData(index, "Video")
-			else:
-				mod.setData(index, "Audio")
-			
-		self.treeView.setModel(mod)
->>>>>>> 6eb27973
-
+#!/usr/bin/env python
+#	OpenShot Video Editor is a program that creates, modifies, and edits video files.
+#   Copyright (C) 2009  Jonathan Thomas, TJ
+#
+#	This file is part of OpenShot Video Editor (http://launchpad.net/openshot/).
+#
+#	OpenShot Video Editor is free software: you can redistribute it and/or modify
+#	it under the terms of the GNU General Public License as published by
+#	the Free Software Foundation, either version 3 of the License, or
+#	(at your option) any later version.
+#
+#	OpenShot Video Editor is distributed in the hope that it will be useful,
+#	but WITHOUT ANY WARRANTY; without even the implied warranty of
+#	MERCHANTABILITY or FITNESS FOR A PARTICULAR PURPOSE.  See the
+#	GNU General Public License for more details.
+#
+#	You should have received a copy of the GNU General Public License
+#	along with OpenShot Video Editor.  If not, see <http://www.gnu.org/licenses/>.
+
+import sys, os
+from PyQt5.QtCore import *
+from PyQt5.QtGui import QIcon, QStandardItemModel, QStandardItem
+from PyQt5.QtWidgets import *
+from PyQt5 import uic
+from windows.TimelineWebView import TimelineWebView
+from classes import language, info, ui_util
+from classes.logger import log
+from images import openshot_rc
+from windows.MediaTreeView import MediaTreeView
+import xml.etree.ElementTree as ElementTree
+
+#This class combines the main window widget with initializing the application and providing a pass-thru exec_ function
+class MainWindow(QMainWindow):
+	ui_path = os.path.join(info.PATH, 'windows','ui','main.ui')
+	
+	#def mouseMoveEvent(self, event):
+		#print ('mouseMoveEvent', event.buttons() & Qt.LeftButton == Qt.LeftButton, event.buttons() & Qt.RightButton == Qt.RightButton, event.buttons() & Qt.NoButton == Qt.NoButton)
+		#if event.button() == Qt.LeftButton:
+		#	print ('mouseMoveEvent', event.pos())	
+		
+	def __init__(self):
+
+		#Create main window base class
+		QMainWindow.__init__(self)
+		#self.setAcceptDrops(True)
+		
+		#Init translation system
+		language.init_language()
+		
+		#Load theme if not set by OS
+		ui_util.load_theme()
+		
+		#Load UI from designer
+		ui_util.load_ui(self, self.ui_path)
+
+		#Init UI
+		ui_util.init_ui(self)
+
+		#setup timeline
+		self.timeline = TimelineWebView(self)
+		#add timeline to web frame layout
+		self.frameWeb.layout().addWidget(self.timeline)
+		
+		#setup tree
+		self.gridLayout_2.removeWidget(self.treeView)
+		self.treeView.close()
+		self.treeView = MediaTreeView(self.tabFiles)
+		self.gridLayout_2.addWidget(self.treeView, 1, 0)
+